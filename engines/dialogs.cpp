/* ScummVM - Graphic Adventure Engine
 *
 * ScummVM is the legal property of its developers, whose names
 * are too numerous to list here. Please refer to the COPYRIGHT
 * file distributed with this source distribution.
 *
 * This program is free software; you can redistribute it and/or
 * modify it under the terms of the GNU General Public License
 * as published by the Free Software Foundation; either version 2
 * of the License, or (at your option) any later version.
 *
 * This program is distributed in the hope that it will be useful,
 * but WITHOUT ANY WARRANTY; without even the implied warranty of
 * MERCHANTABILITY or FITNESS FOR A PARTICULAR PURPOSE.  See the
 * GNU General Public License for more details.
 *
 * You should have received a copy of the GNU General Public License
 * along with this program; if not, write to the Free Software
 * Foundation, Inc., 51 Franklin Street, Fifth Floor, Boston, MA 02110-1301, USA.
 *
 * $URL$
 * $Id$
 */

#include "base/version.h"

#include "common/config-manager.h"
#include "common/savefile.h"
#include "common/system.h"
#include "common/events.h"
#include "common/translation.h"

#include "graphics/scaler.h"

#include "gui/about.h"
#include "gui/GuiManager.h"
#include "gui/launcher.h"
#include "gui/ListWidget.h"
#include "gui/ThemeEval.h"
#include "gui/saveload.h"

#include "engines/dialogs.h"
#include "engines/engine.h"
#include "engines/metaengine.h"

#ifdef SMALL_SCREEN_DEVICE
#include "gui/KeysDialog.h"
#endif

using GUI::CommandSender;
using GUI::StaticTextWidget;

enum {
	kSaveCmd = 'SAVE',
	kLoadCmd = 'LOAD',
	kPlayCmd = 'PLAY',
	kOptionsCmd = 'OPTN',
	kHelpCmd = 'HELP',
	kAboutCmd = 'ABOU',
	kQuitCmd = 'QUIT',
	kRTLCmd = 'RTL ',
	kChooseCmd = 'CHOS'
};

MainMenuDialog::MainMenuDialog(Engine *engine)
	: GUI::Dialog("GlobalMenu"), _engine(engine) {
	_backgroundType = GUI::ThemeEngine::kDialogBackgroundSpecial;

#ifndef DISABLE_FANCY_THEMES
	_logo = 0;
	if (g_gui.xmlEval()->getVar("Globals.ShowGlobalMenuLogo", 0) == 1 && g_gui.theme()->supportsImages()) {
		_logo = new GUI::GraphicsWidget(this, "GlobalMenu.Logo");
		_logo->useThemeTransparency(true);
		_logo->setGfx(g_gui.theme()->getImageSurface(GUI::ThemeEngine::kImageLogoSmall));
	} else {
		StaticTextWidget *title = new StaticTextWidget(this, "GlobalMenu.Title", "ScummVM");
		title->setAlign(Graphics::kTextAlignCenter);
	}
#else
	StaticTextWidget *title = new StaticTextWidget(this, "GlobalMenu.Title", "ScummVM");
	title->setAlign(Graphics::kTextAlignCenter);
#endif

	StaticTextWidget *version = new StaticTextWidget(this, "GlobalMenu.Version", gScummVMVersionDate);
	version->setAlign(Graphics::kTextAlignCenter);

	new GUI::ButtonWidget(this, "GlobalMenu.Resume", _("~R~esume"), 0, kPlayCmd, 'P');

	_loadButton = new GUI::ButtonWidget(this, "GlobalMenu.Load", _("~L~oad"), 0, kLoadCmd);
	// TODO: setEnabled -> setVisible
	_loadButton->setEnabled(_engine->hasFeature(Engine::kSupportsLoadingDuringRuntime));

	_saveButton = new GUI::ButtonWidget(this, "GlobalMenu.Save", _("~S~ave"), 0, kSaveCmd);
	// TODO: setEnabled -> setVisible
	_saveButton->setEnabled(_engine->hasFeature(Engine::kSupportsSavingDuringRuntime));

	new GUI::ButtonWidget(this, "GlobalMenu.Options", _("~O~ptions"), 0, kOptionsCmd);

<<<<<<< HEAD
	new GUI::ButtonWidget(this, "GlobalMenu.About", "About", kAboutCmd, 'A');
=======
	// The help button is disabled by default.
	// To enable "Help", an engine needs to use a subclass of MainMenuDialog
	// (at least for now, we might change how this works in the future).
	_helpButton = new GUI::ButtonWidget(this, "GlobalMenu.Help", _("~H~elp"), 0, kHelpCmd);
	_helpButton->setEnabled(false);

	new GUI::ButtonWidget(this, "GlobalMenu.About", _("~A~bout"), 0, kAboutCmd);
>>>>>>> fffec23a

	_rtlButton = new GUI::ButtonWidget(this, "GlobalMenu.RTL", _("~R~eturn to Launcher"), 0, kRTLCmd);
	_rtlButton->setEnabled(_engine->hasFeature(Engine::kSupportsRTL));


	new GUI::ButtonWidget(this, "GlobalMenu.Quit", _("~Q~uit"), 0, kQuitCmd);

	_aboutDialog = new GUI::AboutDialog();
	_optionsDialog = new ConfigDialog(_engine->hasFeature(Engine::kSupportsSubtitleOptions));
	_loadDialog = new GUI::SaveLoadChooser(_("Load game:"), _("Load"));
	_loadDialog->setSaveMode(false);
	_saveDialog = new GUI::SaveLoadChooser(_("Save game:"), _("Save"));
	_saveDialog->setSaveMode(true);
}

MainMenuDialog::~MainMenuDialog() {
	delete _aboutDialog;
	delete _optionsDialog;
	delete _loadDialog;
	delete _saveDialog;
}

void MainMenuDialog::handleCommand(CommandSender *sender, uint32 cmd, uint32 data) {
	switch (cmd) {
	case kPlayCmd:
		close();
		break;
	case kLoadCmd:
		load();
		break;
	case kSaveCmd:
		save();
		break;
	case kOptionsCmd:
		_optionsDialog->runModal();
		break;
	case kAboutCmd:
		_aboutDialog->runModal();
		break;
	case kRTLCmd: {
		Common::Event eventRTL;
		eventRTL.type = Common::EVENT_RTL;
		g_system->getEventManager()->pushEvent(eventRTL);
		close();
		}
		break;
	case kQuitCmd: {
		Common::Event eventQ;
		eventQ.type = Common::EVENT_QUIT;
		g_system->getEventManager()->pushEvent(eventQ);
		close();
		}
		break;
	default:
		GUI::Dialog::handleCommand(sender, cmd, data);
	}
}

void MainMenuDialog::reflowLayout() {
	if (_engine->hasFeature(Engine::kSupportsLoadingDuringRuntime))
		_loadButton->setEnabled(_engine->canLoadGameStateCurrently());
	if (_engine->hasFeature(Engine::kSupportsSavingDuringRuntime))
		_saveButton->setEnabled(_engine->canSaveGameStateCurrently());

#ifndef DISABLE_FANCY_THEMES
	if (g_gui.xmlEval()->getVar("Globals.ShowGlobalMenuLogo", 0) == 1 && g_gui.theme()->supportsImages()) {
		if (!_logo)
			_logo = new GUI::GraphicsWidget(this, "GlobalMenu.Logo");
		_logo->useThemeTransparency(true);
		_logo->setGfx(g_gui.theme()->getImageSurface(GUI::ThemeEngine::kImageLogoSmall));

		GUI::StaticTextWidget *title = (StaticTextWidget *)findWidget("GlobalMenu.Title");
		if (title) {
			removeWidget(title);
			title->setNext(0);
			delete title;
		}
	} else {
		GUI::StaticTextWidget *title = (StaticTextWidget *)findWidget("GlobalMenu.Title");
		if (!title) {
			title = new StaticTextWidget(this, "GlobalMenu.Title", "ScummVM");
			title->setAlign(Graphics::kTextAlignCenter);
		}

		if (_logo) {
			removeWidget(_logo);
			_logo->setNext(0);
			delete _logo;
			_logo = 0;
		}
	}
#endif

	Dialog::reflowLayout();
}

void MainMenuDialog::save() {
	Common::String gameId = ConfMan.get("gameid");

	const EnginePlugin *plugin = 0;
	EngineMan.findGame(gameId, &plugin);

	int slot = _saveDialog->runModal(plugin, ConfMan.getActiveDomainName());

	if (slot >= 0) {
		Common::String result(_saveDialog->getResultString());
		if (result.empty()) {
			// If the user was lazy and entered no save name, come up with a default name.
			char buf[20];
			snprintf(buf, 20, "Save %d", slot + 1);
			_engine->saveGameState(slot, buf);
		} else {
			_engine->saveGameState(slot, result.c_str());
		}

		close();
	}
}

void MainMenuDialog::load() {
	Common::String gameId = ConfMan.get("gameid");

	const EnginePlugin *plugin = 0;
	EngineMan.findGame(gameId, &plugin);

	int slot = _loadDialog->runModal(plugin, ConfMan.getActiveDomainName());

	if (slot >= 0) {
		// FIXME: For now we just ignore the return
		// value, which is quite bad since it could
		// be a fatal loading error, which renders
		// the engine unusable.
		_engine->loadGameState(slot);
		close();
	}
}

enum {
	kKeysCmd = 'KEYS'
};

// FIXME: We use the empty string as domain name here. This tells the
// ConfigManager to use the 'default' domain for all its actions. We do that
// to get as close as possible to editing the 'active' settings.
//
// However, that requires bad & evil hacks in the ConfigManager code,
// and even then still doesn't work quite correctly.
// For example, if the transient domain contains 'false' for the 'fullscreen'
// flag, but the user used a hotkey to switch to windowed mode, then the dialog
// will display the wrong value anyway.
//
// Proposed solution consisting of multiple steps:
// 1) Add special code to the open() code that reads out everything stored
//    in the transient domain that is controlled by this dialog, and updates
//    the dialog accordingly.
// 2) Even more code is added to query the backend for current settings, like
//    the fullscreen mode flag etc., and also updates the dialog accordingly.
// 3) The domain being edited is set to the active game domain.
// 4) If the dialog is closed with the "OK" button, then we remove everything
//    stored in the transient domain (or at least everything corresponding to
//    switches in this dialog.
//    If OTOH the dialog is closed with "Cancel" we do no such thing.
//
// These changes will achieve two things at once: Allow us to get rid of using
//  "" as value for the domain, and in fact provide a somewhat better user
// experience at the same time.
ConfigDialog::ConfigDialog(bool subtitleControls)
	: GUI::OptionsDialog("", "ScummConfig") {

	//
	// Sound controllers
	//

	addVolumeControls(this, "ScummConfig.");
	setVolumeSettingsState(true); // could disable controls by GUI options

	//
	// Subtitle speed and toggle controllers
	//

	if (subtitleControls) {
		// Global talkspeed range of 0-255
		addSubtitleControls(this, "ScummConfig.", 255);
		setSubtitleSettingsState(true); // could disable controls by GUI options
	}

	//
	// Add the buttons
	//

<<<<<<< HEAD
	new GUI::ButtonWidget(this, "ScummConfig.Ok", "OK", GUI::kOKCmd, 'O');
	new GUI::ButtonWidget(this, "ScummConfig.Cancel", "Cancel", GUI::kCloseCmd, 'C');

#ifdef SMALL_SCREEN_DEVICE
	new GUI::ButtonWidget(this, "ScummConfig.Keys", "Keys", kKeysCmd, 'K');
=======
	new GUI::ButtonWidget(this, "GlobalConfig.Ok", _("~O~K"), 0, GUI::kOKCmd);
	new GUI::ButtonWidget(this, "GlobalConfig.Cancel", _("~C~ancel"), 0, GUI::kCloseCmd);

#ifdef SMALL_SCREEN_DEVICE
	new GUI::ButtonWidget(this, "GlobalConfig.Keys", _("~K~eys"), 0, kKeysCmd);
>>>>>>> fffec23a
	_keysDialog = NULL;
#endif
}

ConfigDialog::~ConfigDialog() {
#ifdef SMALL_SCREEN_DEVICE
	delete _keysDialog;
#endif
}

void ConfigDialog::handleCommand(CommandSender *sender, uint32 cmd, uint32 data) {
	switch (cmd) {
	case kKeysCmd:

#ifdef SMALL_SCREEN_DEVICE
	//
	// Create the sub dialog(s)
	//
	_keysDialog = new GUI::KeysDialog();
	_keysDialog->runModal();
	delete _keysDialog;
	_keysDialog = NULL;
#endif
		break;
	default:
		GUI::OptionsDialog::handleCommand (sender, cmd, data);
	}
}
<|MERGE_RESOLUTION|>--- conflicted
+++ resolved
@@ -36,8 +36,9 @@
 #include "gui/GuiManager.h"
 #include "gui/launcher.h"
 #include "gui/ListWidget.h"
+#include "gui/options.h"
+#include "gui/saveload.h"
 #include "gui/ThemeEval.h"
-#include "gui/saveload.h"
 
 #include "engines/dialogs.h"
 #include "engines/engine.h"
@@ -50,16 +51,17 @@
 using GUI::CommandSender;
 using GUI::StaticTextWidget;
 
-enum {
-	kSaveCmd = 'SAVE',
-	kLoadCmd = 'LOAD',
-	kPlayCmd = 'PLAY',
-	kOptionsCmd = 'OPTN',
-	kHelpCmd = 'HELP',
-	kAboutCmd = 'ABOU',
-	kQuitCmd = 'QUIT',
-	kRTLCmd = 'RTL ',
-	kChooseCmd = 'CHOS'
+class ConfigDialog : public GUI::OptionsDialog {
+protected:
+#ifdef SMALL_SCREEN_DEVICE
+	GUI::Dialog		*_keysDialog;
+#endif
+
+public:
+	ConfigDialog(bool subtitleControls);
+	~ConfigDialog();
+
+	virtual void handleCommand(GUI::CommandSender *sender, uint32 cmd, uint32 data);
 };
 
 MainMenuDialog::MainMenuDialog(Engine *engine)
@@ -96,9 +98,6 @@
 
 	new GUI::ButtonWidget(this, "GlobalMenu.Options", _("~O~ptions"), 0, kOptionsCmd);
 
-<<<<<<< HEAD
-	new GUI::ButtonWidget(this, "GlobalMenu.About", "About", kAboutCmd, 'A');
-=======
 	// The help button is disabled by default.
 	// To enable "Help", an engine needs to use a subclass of MainMenuDialog
 	// (at least for now, we might change how this works in the future).
@@ -106,7 +105,6 @@
 	_helpButton->setEnabled(false);
 
 	new GUI::ButtonWidget(this, "GlobalMenu.About", _("~A~bout"), 0, kAboutCmd);
->>>>>>> fffec23a
 
 	_rtlButton = new GUI::ButtonWidget(this, "GlobalMenu.RTL", _("~R~eturn to Launcher"), 0, kRTLCmd);
 	_rtlButton->setEnabled(_engine->hasFeature(Engine::kSupportsRTL));
@@ -145,6 +143,9 @@
 		break;
 	case kAboutCmd:
 		_aboutDialog->runModal();
+		break;
+	case kHelpCmd:
+		// Not handled here -- needs to be handled by a subclass (for now)
 		break;
 	case kRTLCmd: {
 		Common::Event eventRTL;
@@ -274,13 +275,13 @@
 //  "" as value for the domain, and in fact provide a somewhat better user
 // experience at the same time.
 ConfigDialog::ConfigDialog(bool subtitleControls)
-	: GUI::OptionsDialog("", "ScummConfig") {
+	: GUI::OptionsDialog("", "GlobalConfig") {
 
 	//
 	// Sound controllers
 	//
 
-	addVolumeControls(this, "ScummConfig.");
+	addVolumeControls(this, "GlobalConfig.");
 	setVolumeSettingsState(true); // could disable controls by GUI options
 
 	//
@@ -289,7 +290,7 @@
 
 	if (subtitleControls) {
 		// Global talkspeed range of 0-255
-		addSubtitleControls(this, "ScummConfig.", 255);
+		addSubtitleControls(this, "GlobalConfig.", 255);
 		setSubtitleSettingsState(true); // could disable controls by GUI options
 	}
 
@@ -297,19 +298,11 @@
 	// Add the buttons
 	//
 
-<<<<<<< HEAD
-	new GUI::ButtonWidget(this, "ScummConfig.Ok", "OK", GUI::kOKCmd, 'O');
-	new GUI::ButtonWidget(this, "ScummConfig.Cancel", "Cancel", GUI::kCloseCmd, 'C');
-
-#ifdef SMALL_SCREEN_DEVICE
-	new GUI::ButtonWidget(this, "ScummConfig.Keys", "Keys", kKeysCmd, 'K');
-=======
 	new GUI::ButtonWidget(this, "GlobalConfig.Ok", _("~O~K"), 0, GUI::kOKCmd);
 	new GUI::ButtonWidget(this, "GlobalConfig.Cancel", _("~C~ancel"), 0, GUI::kCloseCmd);
 
 #ifdef SMALL_SCREEN_DEVICE
 	new GUI::ButtonWidget(this, "GlobalConfig.Keys", _("~K~eys"), 0, kKeysCmd);
->>>>>>> fffec23a
 	_keysDialog = NULL;
 #endif
 }
