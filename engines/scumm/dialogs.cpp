--- conflicted
+++ resolved
@@ -322,8 +322,6 @@
 		if (!g_gui.xmlEval()->getWidgetData("ScummSaveLoad.Thumbnail", x, y, w, h))
 			error("Error when loading position data for Save/Load Thumbnails.");
 			
-		_container->resize(x, y, w, h);
-			
 		int thumbW = kThumbnailWidth;	
 		int thumbH = ((g_system->getHeight() % 200 && g_system->getHeight() != 350) ? kThumbnailHeight2 : kThumbnailHeight1);
 		int thumbX = x + (w >> 1) - (thumbW >> 1);
@@ -433,13 +431,8 @@
 	return descriptions;
 }
 
-<<<<<<< HEAD
-MainMenuDialog::MainMenuDialog(ScummEngine *scumm)
+ScummMenuDialog::ScummMenuDialog(ScummEngine *scumm)
 	: ScummDialog("ScummMain"), _vm(scumm) {
-=======
-ScummMenuDialog::ScummMenuDialog(ScummEngine *scumm)
-	: ScummDialog("scummmain"), _vm(scumm) {
->>>>>>> 221b4a47
 
 	new GUI::ButtonWidget(this, "ScummMain.Resume", "Resume", kPlayCmd, 'P');
 
