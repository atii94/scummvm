/* ScummVM - Graphic Adventure Engine
 *
 * ScummVM is the legal property of its developers, whose names
 * are too numerous to list here. Please refer to the COPYRIGHT
 * file distributed with this source distribution.
 *
 * This program is free software; you can redistribute it and/or
 * modify it under the terms of the GNU General Public License
 * as published by the Free Software Foundation; either version 2
 * of the License, or (at your option) any later version.

 * This program is distributed in the hope that it will be useful,
 * but WITHOUT ANY WARRANTY; without even the implied warranty of
 * MERCHANTABILITY or FITNESS FOR A PARTICULAR PURPOSE.  See the
 * GNU General Public License for more details.

 * You should have received a copy of the GNU General Public License
 * along with this program; if not, write to the Free Software
 * Foundation, Inc., 51 Franklin Street, Fifth Floor, Boston, MA 02110-1301, USA.
 *
 * $URL$
 * $Id$
 *
 */

#include "common/util.h"
#include "common/stack.h"
#include "graphics/primitives.h"

#include "sci/sci.h"
#include "sci/event.h"
#include "sci/engine/kernel.h"
#include "sci/engine/state.h"
#include "sci/engine/selector.h"
#include "sci/engine/vm.h"
#include "sci/graphics/cache.h"
#include "sci/graphics/cursor.h"
#include "sci/graphics/ports.h"
#include "sci/graphics/paint16.h"
#include "sci/graphics/palette.h"
#include "sci/graphics/view.h"
#include "sci/graphics/screen.h"
#include "sci/graphics/transitions.h"
#include "sci/graphics/animate.h"

namespace Sci {

GfxAnimate::GfxAnimate(EngineState *state, GfxCache *cache, GfxPorts *ports, GfxPaint16 *paint16, GfxScreen *screen, GfxPalette *palette, GfxCursor *cursor, GfxTransitions *transitions)
	: _s(state), _cache(cache), _ports(ports), _paint16(paint16), _screen(screen), _palette(palette), _cursor(cursor), _transitions(transitions) {
	init();
}

GfxAnimate::~GfxAnimate() {
}

void GfxAnimate::init() {
	_lastCastData.clear();

	_ignoreFastCast = false;
	// fastCast object is not found in any SCI games prior SCI1
	if (getSciVersion() <= SCI_VERSION_01)
		_ignoreFastCast = true;
	// Also if fastCast object exists at gamestartup, we can assume that the interpreter doesnt do kAnimate aborts
	//  (found in Larry 1)
	if (getSciVersion() > SCI_VERSION_0_EARLY) {
		if (!_s->_segMan->findObjectByName("fastCast").isNull())
			_ignoreFastCast = true;
	}
}

void GfxAnimate::disposeLastCast() {
	_lastCastData.clear();
}

bool GfxAnimate::invoke(List *list, int argc, reg_t *argv) {
	reg_t curAddress = list->first;
	Node *curNode = _s->_segMan->lookupNode(curAddress);
	reg_t curObject;
	uint16 signal;

	while (curNode) {
		curObject = curNode->value;

		if (!_ignoreFastCast) {
			// Check if the game has a fastCast object set
			//  if we don't abort kAnimate processing, at least in kq5 there will be animation cels drawn into speech boxes.
			if (!_s->variables[VAR_GLOBAL][84].isNull()) {
				if (!strcmp(_s->_segMan->getObjectName(_s->variables[VAR_GLOBAL][84]), "fastCast"))
					return false;
			}
		}

		signal = GET_SEL32V(_s->_segMan, curObject, SELECTOR(signal));
		if (!(signal & kSignalFrozen)) {
			// Call .doit method of that object
<<<<<<< HEAD
			invoke_selector(_s, curObject, g_sci->getKernel()->_selectorCache.doit, kContinueOnInvalidSelector, argc, argv, 0);
			// Lookup node again, since the nodetable it was in may have been reallocated
			curNode = _s->_segMan->lookupNode(curAddress);
=======
			invokeSelector(_s, curObject, SELECTOR(doit), argc, argv, 0);

			// If a game is being loaded, stop processing
			if (_s->abortScriptProcessing != kAbortNone || g_engine->shouldQuit())
				return true; // Stop processing

			// Lookup node again, since the nodetable it was in may have been reallocated.
			// The node might have been deallocated at this point (e.g. LSL2, room 42),
			// in which case the node reference will be null and the loop will stop below.
			// If the node is deleted from kDeleteKey, it won't have a successor node, thus
			// list processing will stop here (which is what SSCI does).
			curNode = _s->_segMan->lookupNode(curAddress, false);
>>>>>>> fffec23a
		}

		if (curNode) {
			curAddress = curNode->succ;
			curNode = _s->_segMan->lookupNode(curAddress);
		}
	}
	return true;
}

<<<<<<< HEAD
bool sortHelper(const AnimateEntry* entry1, const AnimateEntry* entry2) {
	return (entry1->y == entry2->y) ? (entry1->z < entry2->z) : (entry1->y < entry2->y);
=======
bool sortHelper(const AnimateEntry &entry1, const AnimateEntry &entry2) {
	if (entry1.y == entry2.y) {
		// if both y and z are the same, use the order we were given originally
		//  this is needed for special cases like iceman room 35
		if (entry1.z == entry2.z)
			return entry1.givenOrderNo < entry2.givenOrderNo;
		else
			return entry1.z < entry2.z;
	}
	return entry1.y < entry2.y;
>>>>>>> fffec23a
}

void GfxAnimate::makeSortedList(List *list) {
	reg_t curAddress = list->first;
	Node *curNode = _s->_segMan->lookupNode(curAddress);
	int16 listNr;

	// Clear lists
	_list.clear();
	_lastCastData.clear();

	// Fill the list
	for (listNr = 0; curNode != 0; listNr++) {
		AnimateEntry listEntry;
		const reg_t curObject = curNode->value;
		listEntry.object = curObject;

		// Get data from current object
<<<<<<< HEAD
		listEntry->viewId = GET_SEL32V(_s->_segMan, curObject, SELECTOR(view));
		listEntry->loopNo = GET_SEL32V(_s->_segMan, curObject, SELECTOR(loop));
		listEntry->celNo = GET_SEL32V(_s->_segMan, curObject, SELECTOR(cel));
		listEntry->paletteNo = GET_SEL32V(_s->_segMan, curObject, SELECTOR(palette));
		listEntry->x = GET_SEL32V(_s->_segMan, curObject, SELECTOR(x));
		listEntry->y = GET_SEL32V(_s->_segMan, curObject, SELECTOR(y));
		listEntry->z = GET_SEL32V(_s->_segMan, curObject, SELECTOR(z));
		listEntry->priority = GET_SEL32V(_s->_segMan, curObject, SELECTOR(priority));
		listEntry->signal = GET_SEL32V(_s->_segMan, curObject, SELECTOR(signal));
		if (getSciVersion() >= SCI_VERSION_1_1) {
			// Cel scaling
			listEntry->scaleSignal = GET_SEL32V(_s->_segMan, curObject, SELECTOR(scaleSignal));
			if (listEntry->scaleSignal & kScaleSignalDoScaling) {
				listEntry->scaleX = GET_SEL32V(_s->_segMan, curObject, SELECTOR(scaleX));
				listEntry->scaleY = GET_SEL32V(_s->_segMan, curObject, SELECTOR(scaleY));
=======
		listEntry.givenOrderNo = listNr;
		listEntry.viewId = readSelectorValue(_s->_segMan, curObject, SELECTOR(view));
		listEntry.loopNo = readSelectorValue(_s->_segMan, curObject, SELECTOR(loop));
		listEntry.celNo = readSelectorValue(_s->_segMan, curObject, SELECTOR(cel));
		listEntry.paletteNo = readSelectorValue(_s->_segMan, curObject, SELECTOR(palette));
		listEntry.x = readSelectorValue(_s->_segMan, curObject, SELECTOR(x));
		listEntry.y = readSelectorValue(_s->_segMan, curObject, SELECTOR(y));
		listEntry.z = readSelectorValue(_s->_segMan, curObject, SELECTOR(z));
		listEntry.priority = readSelectorValue(_s->_segMan, curObject, SELECTOR(priority));
		listEntry.signal = readSelectorValue(_s->_segMan, curObject, SELECTOR(signal));
		if (getSciVersion() >= SCI_VERSION_1_1) {
			// Cel scaling
			listEntry.scaleSignal = readSelectorValue(_s->_segMan, curObject, SELECTOR(scaleSignal));
			if (listEntry.scaleSignal & kScaleSignalDoScaling) {
				listEntry.scaleX = readSelectorValue(_s->_segMan, curObject, SELECTOR(scaleX));
				listEntry.scaleY = readSelectorValue(_s->_segMan, curObject, SELECTOR(scaleY));
>>>>>>> fffec23a
			} else {
				listEntry.scaleX = 128;
				listEntry.scaleY = 128;
			}
		} else {
			listEntry.scaleSignal = 0;
			listEntry.scaleX = 128;
			listEntry.scaleY = 128;
		}
		// listEntry.celRect is filled in AnimateFill()
		listEntry.showBitsFlag = false;

		_list.push_back(listEntry);

		curAddress = curNode->succ;
		curNode = _s->_segMan->lookupNode(curAddress);
	}

	// Possible TODO: As noted in the comment in sortHelper we actually
	// require a stable sorting algorithm here. Since Common::sort is not stable
	// at the time of writing this comment, we work around that in our ordering
	// comparator. If that changes in the future or we want to use some
	// stable sorting algorithm here, we should change that.
	// In that case we should test such changes intensively. A good place to test stable sort
	// is iceman, cupboard within the submarine. If sort isn't stable, the cupboard will be
	// half-open, half-closed. Of course that's just one of many special cases.

	// Now sort the list according y and z (descending)
	Common::sort(_list.begin(), _list.end(), sortHelper);
}

void GfxAnimate::fill(byte &old_picNotValid) {
	reg_t curObject;
	uint16 signal;
	GfxView *view = NULL;
	AnimateList::iterator it;
	const AnimateList::iterator end = _list.end();

	for (it = _list.begin(); it != end; ++it) {
		curObject = it->object;
		signal = it->signal;

		// Get the corresponding view
		view = _cache->getView(it->viewId);

		// adjust loop and cel, if any of those is invalid
<<<<<<< HEAD
		if (listEntry->loopNo >= view->getLoopCount()) {
			listEntry->loopNo = 0;
			PUT_SEL32V(_s->_segMan, curObject, SELECTOR(loop), listEntry->loopNo);
		}
		if (listEntry->celNo >= view->getCelCount(listEntry->loopNo)) {
			listEntry->celNo = 0;
			PUT_SEL32V(_s->_segMan, curObject, SELECTOR(cel), listEntry->celNo);
=======
		if (it->loopNo >= view->getLoopCount()) {
			it->loopNo = 0;
			writeSelectorValue(_s->_segMan, curObject, SELECTOR(loop), it->loopNo);
		}
		if (it->celNo >= view->getCelCount(it->loopNo)) {
			it->celNo = 0;
			writeSelectorValue(_s->_segMan, curObject, SELECTOR(cel), it->celNo);
		}

		// Process global scaling, if needed
		if (it->scaleSignal & kScaleSignalDoScaling) {
			if (it->scaleSignal & kScaleSignalGlobalScaling) {
				// Global scaling uses global var 2 and some other stuff to calculate scaleX/scaleY
				int16 maxScale = readSelectorValue(_s->_segMan, curObject, SELECTOR(maxScale));
				int16 celHeight = view->getHeight(it->loopNo, it->celNo);
				int16 maxCelHeight = (maxScale * celHeight) >> 7;
				reg_t globalVar2 = _s->variables[VAR_GLOBAL][2]; // current room object
				int16 vanishingY = readSelectorValue(_s->_segMan, globalVar2, SELECTOR(vanishingY));

				int16 fixedPortY = _ports->getPort()->rect.bottom - vanishingY;
				int16 fixedEntryY = it->y - vanishingY;
				if (!fixedEntryY)
					fixedEntryY = 1;

				if ((celHeight == 0) || (fixedPortY == 0))
					error("global scaling panic");

				it->scaleY = ( maxCelHeight * fixedEntryY ) / fixedPortY;
				it->scaleY = (it->scaleY * 128) / celHeight;

				it->scaleX = it->scaleY;

				// and set objects scale selectors
				writeSelectorValue(_s->_segMan, curObject, SELECTOR(scaleX), it->scaleX);
				writeSelectorValue(_s->_segMan, curObject, SELECTOR(scaleY), it->scaleY);
			}
>>>>>>> fffec23a
		}

		if (!view->isScaleable()) {
			// Laura Bow 2 (especially floppy) depends on this, some views are not supposed to be scaleable
			//  this "feature" was removed in later versions of SCI1.1
			it->scaleSignal = 0;
			it->scaleY = it->scaleX = 128;
		}

		bool setNsRect = true;

		// Create rect according to coordinates and given cel
		if (it->scaleSignal & kScaleSignalDoScaling) {
			view->getCelScaledRect(it->loopNo, it->celNo, it->x, it->y, it->z, it->scaleX, it->scaleY, it->celRect);
			// when being scaled, only set nsRect, if object will get drawn
			if ((signal & kSignalHidden) && !(signal & kSignalAlwaysUpdate))
				setNsRect = false;
		} else {
			view->getCelRect(it->loopNo, it->celNo, it->x, it->y, it->z, it->celRect);
		}
		if (setNsRect) {
			writeSelectorValue(_s->_segMan, curObject, SELECTOR(nsLeft), it->celRect.left);
			writeSelectorValue(_s->_segMan, curObject, SELECTOR(nsTop), it->celRect.top);
			writeSelectorValue(_s->_segMan, curObject, SELECTOR(nsRight), it->celRect.right);
			writeSelectorValue(_s->_segMan, curObject, SELECTOR(nsBottom), it->celRect.bottom);
		}
<<<<<<< HEAD
		PUT_SEL32V(_s->_segMan, curObject, SELECTOR(nsLeft), listEntry->celRect.left);
		PUT_SEL32V(_s->_segMan, curObject, SELECTOR(nsTop), listEntry->celRect.top);
		PUT_SEL32V(_s->_segMan, curObject, SELECTOR(nsRight), listEntry->celRect.right);
		PUT_SEL32V(_s->_segMan, curObject, SELECTOR(nsBottom), listEntry->celRect.bottom);

		signal = listEntry->signal;

		// Calculate current priority according to y-coordinate
		if (!(signal & kSignalFixedPriority)) {
			listEntry->priority = _ports->kernelCoordinateToPriority(listEntry->y);
			PUT_SEL32V(_s->_segMan, curObject, SELECTOR(priority), listEntry->priority);
=======

		// Calculate current priority according to y-coordinate
		if (!(signal & kSignalFixedPriority)) {
			it->priority = _ports->kernelCoordinateToPriority(it->y);
			writeSelectorValue(_s->_segMan, curObject, SELECTOR(priority), it->priority);
>>>>>>> fffec23a
		}

		if (signal & kSignalNoUpdate) {
			if (signal & (kSignalForceUpdate | kSignalViewUpdated)
				|| (signal & kSignalHidden && !(signal & kSignalRemoveView))
				|| (!(signal & kSignalHidden) && signal & kSignalRemoveView)
				|| (signal & kSignalAlwaysUpdate))
				old_picNotValid++;
			signal &= ~kSignalStopUpdate;
		} else {
			if (signal & kSignalStopUpdate || signal & kSignalAlwaysUpdate)
				old_picNotValid++;
			signal &= ~kSignalForceUpdate;
		}
		it->signal = signal;
	}
}

void GfxAnimate::update() {
	reg_t curObject;
	uint16 signal;
	reg_t bitsHandle;
	Common::Rect rect;
	AnimateList::iterator it;
	const AnimateList::iterator end = _list.end();

	// Remove all no-update cels, if requested
	for (it = _list.reverse_begin(); it != end; --it) {
		curObject = it->object;
		signal = it->signal;

		if (signal & kSignalNoUpdate) {
			if (!(signal & kSignalRemoveView)) {
				bitsHandle = GET_SEL32(_s->_segMan, curObject, SELECTOR(underBits));
				if (_screen->_picNotValid != 1) {
					_paint16->bitsRestore(bitsHandle);
					it->showBitsFlag = true;
				} else	{
					_paint16->bitsFree(bitsHandle);
				}
				PUT_SEL32V(_s->_segMan, curObject, SELECTOR(underBits), 0);
			}
			signal &= ~kSignalForceUpdate;
			if (signal & kSignalViewUpdated)
				signal &= ~(kSignalViewUpdated | kSignalNoUpdate);
		} else if (signal & kSignalStopUpdate) {
			signal &= ~kSignalStopUpdate;
			signal |= kSignalNoUpdate;
		}
		it->signal = signal;
	}

	// Draw always-update cels
	for (it = _list.begin(); it != end; ++it) {
		curObject = it->object;
		signal = it->signal;

		if (signal & kSignalAlwaysUpdate) {
			// draw corresponding cel
			_paint16->drawCel(it->viewId, it->loopNo, it->celNo, it->celRect, it->priority, it->paletteNo, it->scaleX, it->scaleY);
			it->showBitsFlag = true;

			signal &= ~(kSignalStopUpdate | kSignalViewUpdated | kSignalNoUpdate | kSignalForceUpdate);
			if ((signal & kSignalIgnoreActor) == 0) {
				rect = it->celRect;
				rect.top = CLIP<int16>(_ports->kernelPriorityToCoordinate(it->priority) - 1, rect.top, rect.bottom - 1);
				_paint16->fillRect(rect, GFX_SCREEN_MASK_CONTROL, 0, 0, 15);
			}
			it->signal = signal;
		}
	}

	// Saving background for all NoUpdate-cels
	for (it = _list.begin(); it != end; ++it) {
		curObject = it->object;
		signal = it->signal;

		if (signal & kSignalNoUpdate) {
			if (signal & kSignalHidden) {
				signal |= kSignalRemoveView;
			} else {
				signal &= ~kSignalRemoveView;
				if (signal & kSignalIgnoreActor)
					bitsHandle = _paint16->bitsSave(it->celRect, GFX_SCREEN_MASK_VISUAL|GFX_SCREEN_MASK_PRIORITY);
				else
<<<<<<< HEAD
					bitsHandle = _paint16->bitsSave(listEntry->celRect, GFX_SCREEN_MASK_ALL);
				PUT_SEL32(_s->_segMan, curObject, SELECTOR(underBits), bitsHandle);
=======
					bitsHandle = _paint16->bitsSave(it->celRect, GFX_SCREEN_MASK_ALL);
				writeSelector(_s->_segMan, curObject, SELECTOR(underBits), bitsHandle);
>>>>>>> fffec23a
			}
			it->signal = signal;
		}
	}

	// Draw NoUpdate cels
	for (it = _list.begin(); it != end; ++it) {
		curObject = it->object;
		signal = it->signal;

		if (signal & kSignalNoUpdate && !(signal & kSignalHidden)) {
			// draw corresponding cel
			_paint16->drawCel(it->viewId, it->loopNo, it->celNo, it->celRect, it->priority, it->paletteNo, it->scaleX, it->scaleY);
			it->showBitsFlag = true;

			if (!(signal & kSignalIgnoreActor)) {
				rect = it->celRect;
				rect.top = CLIP<int16>(_ports->kernelPriorityToCoordinate(it->priority) - 1, rect.top, rect.bottom - 1);
				_paint16->fillRect(rect, GFX_SCREEN_MASK_CONTROL, 0, 0, 15);
			}
		}
	}
}

void GfxAnimate::drawCels() {
	reg_t curObject;
	uint16 signal;
	reg_t bitsHandle;
	AnimateList::iterator it;
	const AnimateList::iterator end = _list.end();
	_lastCastData.clear();

	for (it = _list.begin(); it != end; ++it) {
		curObject = it->object;
		signal = it->signal;

		if (!(signal & (kSignalNoUpdate | kSignalHidden | kSignalAlwaysUpdate))) {
			// Save background
<<<<<<< HEAD
			bitsHandle = _paint16->bitsSave(listEntry->celRect, GFX_SCREEN_MASK_ALL);
			PUT_SEL32(_s->_segMan, curObject, SELECTOR(underBits), bitsHandle);
=======
			bitsHandle = _paint16->bitsSave(it->celRect, GFX_SCREEN_MASK_ALL);
			writeSelector(_s->_segMan, curObject, SELECTOR(underBits), bitsHandle);
>>>>>>> fffec23a

			// draw corresponding cel
			_paint16->drawCel(it->viewId, it->loopNo, it->celNo, it->celRect, it->priority, it->paletteNo, it->scaleX, it->scaleY);
			it->showBitsFlag = true;

			if (signal & kSignalRemoveView) {
				signal &= ~kSignalRemoveView;
			}
			it->signal = signal;

			// Remember that entry in lastCast
			_lastCastData.push_back(*it);
		}
	}
}

void GfxAnimate::updateScreen(byte oldPicNotValid) {
	reg_t curObject;
	uint16 signal;
	AnimateList::iterator it;
	const AnimateList::iterator end = _list.end();
	Common::Rect lsRect;
	Common::Rect workerRect;

	for (it = _list.begin(); it != end; ++it) {
		curObject = it->object;
		signal = it->signal;

		if (it->showBitsFlag || !(signal & (kSignalRemoveView | kSignalNoUpdate) ||
										(!(signal & kSignalRemoveView) && (signal & kSignalNoUpdate) && oldPicNotValid))) {
			lsRect.left = GET_SEL32V(_s->_segMan, curObject, SELECTOR(lsLeft));
			lsRect.top = GET_SEL32V(_s->_segMan, curObject, SELECTOR(lsTop));
			lsRect.right = GET_SEL32V(_s->_segMan, curObject, SELECTOR(lsRight));
			lsRect.bottom = GET_SEL32V(_s->_segMan, curObject, SELECTOR(lsBottom));

			workerRect = lsRect;
			workerRect.clip(it->celRect);

			if (!workerRect.isEmpty()) {
				workerRect = lsRect;
				workerRect.extend(it->celRect);
			} else {
				_paint16->bitsShow(lsRect);
				workerRect = it->celRect;
			}
<<<<<<< HEAD
			PUT_SEL32V(_s->_segMan, curObject, SELECTOR(lsLeft), workerRect.left);
			PUT_SEL32V(_s->_segMan, curObject, SELECTOR(lsTop), workerRect.top);
			PUT_SEL32V(_s->_segMan, curObject, SELECTOR(lsRight), workerRect.right);
			PUT_SEL32V(_s->_segMan, curObject, SELECTOR(lsBottom), workerRect.bottom);
=======
			writeSelectorValue(_s->_segMan, curObject, SELECTOR(lsLeft), it->celRect.left);
			writeSelectorValue(_s->_segMan, curObject, SELECTOR(lsTop), it->celRect.top);
			writeSelectorValue(_s->_segMan, curObject, SELECTOR(lsRight), it->celRect.right);
			writeSelectorValue(_s->_segMan, curObject, SELECTOR(lsBottom), it->celRect.bottom);
			// may get used for debugging
			//_paint16->frameRect(workerRect);
>>>>>>> fffec23a
			_paint16->bitsShow(workerRect);

			if (signal & kSignalHidden) {
				it->signal |= kSignalRemoveView;
			}
		}
	}
	// use this for debug purposes
	// _screen->copyToScreen();
}

void GfxAnimate::restoreAndDelete(int argc, reg_t *argv) {
	reg_t curObject;
	uint16 signal;
	AnimateList::iterator it;
	const AnimateList::iterator end = _list.end();


	// This has to be done in a separate loop. At least in sq1 some .dispose
	// modifies FIXEDLOOP flag in signal for another object. In that case we
	// would overwrite the new signal with our version of the old signal.
	for (it = _list.begin(); it != end; ++it) {
		curObject = it->object;
		signal = it->signal;

		// Finally update signal
<<<<<<< HEAD
		PUT_SEL32V(_s->_segMan, curObject, SELECTOR(signal), signal);
		listIterator++;
	}

	listIterator = _list.reverse_begin();
	while (listIterator != listEnd) {
		listEntry = *listIterator;
		curObject = listEntry->object;
		// We read out signal here again, this is not by accident but to ensure that we got an up-to-date signal
		signal = GET_SEL32V(_s->_segMan, curObject, SELECTOR(signal));
=======
		writeSelectorValue(_s->_segMan, curObject, SELECTOR(signal), signal);
	}

	for (it = _list.reverse_begin(); it != end; --it) {
		curObject = it->object;
		// We read out signal here again, this is not by accident but to ensure
		// that we got an up-to-date signal
		signal = readSelectorValue(_s->_segMan, curObject, SELECTOR(signal));
>>>>>>> fffec23a

		if ((signal & (kSignalNoUpdate | kSignalRemoveView)) == 0) {
			_paint16->bitsRestore(GET_SEL32(_s->_segMan, curObject, SELECTOR(underBits)));
			PUT_SEL32V(_s->_segMan, curObject, SELECTOR(underBits), 0);
		}

		if (signal & kSignalDisposeMe) {
			// Call .delete_ method of that object
<<<<<<< HEAD
			invoke_selector(_s, curObject, g_sci->getKernel()->_selectorCache.delete_, kContinueOnInvalidSelector, argc, argv, 0);
=======
			invokeSelector(_s, curObject, SELECTOR(delete_), argc, argv, 0);
>>>>>>> fffec23a
		}
	}
}

void GfxAnimate::reAnimate(Common::Rect rect) {
	if (!_lastCastData.empty()) {
		AnimateArray::iterator it;
		AnimateArray::iterator end = _lastCastData.end();
		for (it = _lastCastData.begin(); it != end; ++it) {
			it->castHandle = _paint16->bitsSave(it->celRect, GFX_SCREEN_MASK_VISUAL|GFX_SCREEN_MASK_PRIORITY);
			_paint16->drawCel(it->viewId, it->loopNo, it->celNo, it->celRect, it->priority, it->paletteNo, it->scaleX, it->scaleY);
		}
		_paint16->bitsShow(rect);
		// restoring
		while (it != _lastCastData.begin()) {		// FIXME: HACK, this iterator use is not very safe
			it--;
			_paint16->bitsRestore(it->castHandle);
		}
	} else {
		_paint16->bitsShow(rect);
	}
}

void GfxAnimate::addToPicDrawCels() {
	reg_t curObject;
	GfxView *view = NULL;
	AnimateList::iterator it;
	const AnimateList::iterator end = _list.end();

	for (it = _list.begin(); it != end; ++it) {
		curObject = it->object;

		if (it->priority == -1)
			it->priority = _ports->kernelCoordinateToPriority(it->y);

		// Get the corresponding view
		view = _cache->getView(it->viewId);

		// Create rect according to coordinates and given cel
		view->getCelRect(it->loopNo, it->celNo, it->x, it->y, it->z, it->celRect);

		// draw corresponding cel
		_paint16->drawCel(it->viewId, it->loopNo, it->celNo, it->celRect, it->priority, it->paletteNo);
		if ((it->signal & kSignalIgnoreActor) == 0) {
			it->celRect.top = CLIP<int16>(_ports->kernelPriorityToCoordinate(it->priority) - 1, it->celRect.top, it->celRect.bottom - 1);
			_paint16->fillRect(it->celRect, GFX_SCREEN_MASK_CONTROL, 0, 0, 15);
		}
	}
}

void GfxAnimate::addToPicDrawView(GuiResourceId viewId, int16 loopNo, int16 celNo, int16 x, int16 y, int16 priority, int16 control) {
	GfxView *view = _cache->getView(viewId);
	Common::Rect celRect;

	if (priority == -1)
		priority = _ports->kernelCoordinateToPriority(y);

	// Create rect according to coordinates and given cel
	view->getCelRect(loopNo, celNo, x, y, 0, celRect);
	_paint16->drawCel(view, loopNo, celNo, celRect, priority, 0);

	if (control != -1) {
		celRect.top = CLIP<int16>(_ports->kernelPriorityToCoordinate(priority) - 1, celRect.top, celRect.bottom - 1);
		_paint16->fillRect(celRect, GFX_SCREEN_MASK_CONTROL, 0, 0, control);
	}
}


void GfxAnimate::animateShowPic() {
	Port *picPort = _ports->_picWind;
	Common::Rect picRect = picPort->rect;
	bool previousCursorState = _cursor->isVisible();

	if (previousCursorState)
		_cursor->kernelHide();
	// Adjust picRect to become relative to screen
	picRect.translate(picPort->left, picPort->top);
	_transitions->doit(picRect);
	if (previousCursorState)
		_cursor->kernelShow();
}

void GfxAnimate::kernelAnimate(reg_t listReference, bool cycle, int argc, reg_t *argv) {
	byte old_picNotValid = _screen->_picNotValid;

	if (getSciVersion() >= SCI_VERSION_1_1)
		_palette->palVaryUpdate();

	if (listReference.isNull()) {
		disposeLastCast();
		if (_screen->_picNotValid)
			animateShowPic();
		return;
	}

	List *list = _s->_segMan->lookupList(listReference);
	if (!list)
		error("kAnimate called with non-list as parameter");

	if (cycle) {
		if (!invoke(list, argc, argv))
			return;

		// Look up the list again, as it may have been modified
		list = _s->_segMan->lookupList(listReference);
	}

	Port *oldPort = _ports->setPort((Port *)_ports->_picWind);
	disposeLastCast();

	makeSortedList(list);
	fill(old_picNotValid);

	if (old_picNotValid) {
		// beginUpdate()/endUpdate() were introduced SCI1.
		// Calling those for SCI0 will work most of the time but breaks minor
		// stuff like percentage bar of qfg1ega at the character skill screen.
		if (getSciVersion() >= SCI_VERSION_1_EGA)
			_ports->beginUpdate(_ports->_picWind);
		update();
		if (getSciVersion() >= SCI_VERSION_1_EGA)
			_ports->endUpdate(_ports->_picWind);
	}

	drawCels();

	if (_screen->_picNotValid)
		animateShowPic();

	updateScreen(old_picNotValid);
	restoreAndDelete(argc, argv);

	// We update the screen here as well, some scenes like EQ1 credits run w/o calling kGetEvent thus we wouldn't update
	//  screen at all
	g_sci->getEventManager()->updateScreen();

	_ports->setPort(oldPort);


	// Now trigger speed throttler
	switch (_lastCastData.size()) {
	case 0:
		// No entries drawn -> no speed throttler triggering
		break;
	case 1: {
		
		// One entry drawn -> check if that entry was a speed benchmark view, if not enable speed throttler
		AnimateEntry *onlyCast = &_lastCastData[0];
		if ((onlyCast->viewId == 0) && (onlyCast->loopNo == 13) && (onlyCast->celNo == 0)) {
			// this one is used by jones talkie
			if ((onlyCast->celRect.height() == 8) && (onlyCast->celRect.width() == 8))
				return;
		}
		// first loop and first cel used?
		if ((onlyCast->loopNo == 0) && (onlyCast->celNo == 0)) {
			// and that cel has a known speed benchmark resolution
			int16 onlyHeight = onlyCast->celRect.height();
			int16 onlyWidth = onlyCast->celRect.width();
			if (((onlyWidth == 12) && (onlyHeight == 35)) || // regular benchmark view ("fred", "Speedy", "ego")
				((onlyWidth == 29) && (onlyHeight == 45)) || // King's Quest 5 french "fred"
				((onlyWidth == 1) && (onlyHeight == 1))) { // Laura Bow 2 Talkie
				// check further that there is only one cel in that view
				GfxView *onlyView = _cache->getView(onlyCast->viewId);
				if ((onlyView->getLoopCount() == 1) && (onlyView->getCelCount(0)))
					return;
			}
		}
		_s->_throttleTrigger = true;
		break;
	}
	default:
		// More than 1 entry drawn -> time for speed throttling
		_s->_throttleTrigger = true;
		break;
	}
}

void GfxAnimate::addToPicSetPicNotValid() {
	if (getSciVersion() <= SCI_VERSION_1_EARLY)
		_screen->_picNotValid = 1;
	else
		_screen->_picNotValid = 2;
}

void GfxAnimate::kernelAddToPicList(reg_t listReference, int argc, reg_t *argv) {
	List *list;

	_ports->setPort((Port *)_ports->_picWind);

	list = _s->_segMan->lookupList(listReference);
	if (!list)
		error("kAddToPic called with non-list as parameter");

	makeSortedList(list);
	addToPicDrawCels();

	addToPicSetPicNotValid();
}

void GfxAnimate::kernelAddToPicView(GuiResourceId viewId, int16 loopNo, int16 celNo, int16 x, int16 y, int16 priority, int16 control) {
	_ports->setPort((Port *)_ports->_picWind);
	addToPicDrawView(viewId, loopNo, celNo, x, y, priority, control);
	addToPicSetPicNotValid();
}

} // End of namespace Sci<|MERGE_RESOLUTION|>--- conflicted
+++ resolved
@@ -90,14 +90,9 @@
 			}
 		}
 
-		signal = GET_SEL32V(_s->_segMan, curObject, SELECTOR(signal));
+		signal = readSelectorValue(_s->_segMan, curObject, SELECTOR(signal));
 		if (!(signal & kSignalFrozen)) {
 			// Call .doit method of that object
-<<<<<<< HEAD
-			invoke_selector(_s, curObject, g_sci->getKernel()->_selectorCache.doit, kContinueOnInvalidSelector, argc, argv, 0);
-			// Lookup node again, since the nodetable it was in may have been reallocated
-			curNode = _s->_segMan->lookupNode(curAddress);
-=======
 			invokeSelector(_s, curObject, SELECTOR(doit), argc, argv, 0);
 
 			// If a game is being loaded, stop processing
@@ -110,7 +105,6 @@
 			// If the node is deleted from kDeleteKey, it won't have a successor node, thus
 			// list processing will stop here (which is what SSCI does).
 			curNode = _s->_segMan->lookupNode(curAddress, false);
->>>>>>> fffec23a
 		}
 
 		if (curNode) {
@@ -121,10 +115,6 @@
 	return true;
 }
 
-<<<<<<< HEAD
-bool sortHelper(const AnimateEntry* entry1, const AnimateEntry* entry2) {
-	return (entry1->y == entry2->y) ? (entry1->z < entry2->z) : (entry1->y < entry2->y);
-=======
 bool sortHelper(const AnimateEntry &entry1, const AnimateEntry &entry2) {
 	if (entry1.y == entry2.y) {
 		// if both y and z are the same, use the order we were given originally
@@ -135,7 +125,6 @@
 			return entry1.z < entry2.z;
 	}
 	return entry1.y < entry2.y;
->>>>>>> fffec23a
 }
 
 void GfxAnimate::makeSortedList(List *list) {
@@ -154,23 +143,6 @@
 		listEntry.object = curObject;
 
 		// Get data from current object
-<<<<<<< HEAD
-		listEntry->viewId = GET_SEL32V(_s->_segMan, curObject, SELECTOR(view));
-		listEntry->loopNo = GET_SEL32V(_s->_segMan, curObject, SELECTOR(loop));
-		listEntry->celNo = GET_SEL32V(_s->_segMan, curObject, SELECTOR(cel));
-		listEntry->paletteNo = GET_SEL32V(_s->_segMan, curObject, SELECTOR(palette));
-		listEntry->x = GET_SEL32V(_s->_segMan, curObject, SELECTOR(x));
-		listEntry->y = GET_SEL32V(_s->_segMan, curObject, SELECTOR(y));
-		listEntry->z = GET_SEL32V(_s->_segMan, curObject, SELECTOR(z));
-		listEntry->priority = GET_SEL32V(_s->_segMan, curObject, SELECTOR(priority));
-		listEntry->signal = GET_SEL32V(_s->_segMan, curObject, SELECTOR(signal));
-		if (getSciVersion() >= SCI_VERSION_1_1) {
-			// Cel scaling
-			listEntry->scaleSignal = GET_SEL32V(_s->_segMan, curObject, SELECTOR(scaleSignal));
-			if (listEntry->scaleSignal & kScaleSignalDoScaling) {
-				listEntry->scaleX = GET_SEL32V(_s->_segMan, curObject, SELECTOR(scaleX));
-				listEntry->scaleY = GET_SEL32V(_s->_segMan, curObject, SELECTOR(scaleY));
-=======
 		listEntry.givenOrderNo = listNr;
 		listEntry.viewId = readSelectorValue(_s->_segMan, curObject, SELECTOR(view));
 		listEntry.loopNo = readSelectorValue(_s->_segMan, curObject, SELECTOR(loop));
@@ -187,7 +159,6 @@
 			if (listEntry.scaleSignal & kScaleSignalDoScaling) {
 				listEntry.scaleX = readSelectorValue(_s->_segMan, curObject, SELECTOR(scaleX));
 				listEntry.scaleY = readSelectorValue(_s->_segMan, curObject, SELECTOR(scaleY));
->>>>>>> fffec23a
 			} else {
 				listEntry.scaleX = 128;
 				listEntry.scaleY = 128;
@@ -234,15 +205,6 @@
 		view = _cache->getView(it->viewId);
 
 		// adjust loop and cel, if any of those is invalid
-<<<<<<< HEAD
-		if (listEntry->loopNo >= view->getLoopCount()) {
-			listEntry->loopNo = 0;
-			PUT_SEL32V(_s->_segMan, curObject, SELECTOR(loop), listEntry->loopNo);
-		}
-		if (listEntry->celNo >= view->getCelCount(listEntry->loopNo)) {
-			listEntry->celNo = 0;
-			PUT_SEL32V(_s->_segMan, curObject, SELECTOR(cel), listEntry->celNo);
-=======
 		if (it->loopNo >= view->getLoopCount()) {
 			it->loopNo = 0;
 			writeSelectorValue(_s->_segMan, curObject, SELECTOR(loop), it->loopNo);
@@ -279,7 +241,6 @@
 				writeSelectorValue(_s->_segMan, curObject, SELECTOR(scaleX), it->scaleX);
 				writeSelectorValue(_s->_segMan, curObject, SELECTOR(scaleY), it->scaleY);
 			}
->>>>>>> fffec23a
 		}
 
 		if (!view->isScaleable()) {
@@ -306,25 +267,11 @@
 			writeSelectorValue(_s->_segMan, curObject, SELECTOR(nsRight), it->celRect.right);
 			writeSelectorValue(_s->_segMan, curObject, SELECTOR(nsBottom), it->celRect.bottom);
 		}
-<<<<<<< HEAD
-		PUT_SEL32V(_s->_segMan, curObject, SELECTOR(nsLeft), listEntry->celRect.left);
-		PUT_SEL32V(_s->_segMan, curObject, SELECTOR(nsTop), listEntry->celRect.top);
-		PUT_SEL32V(_s->_segMan, curObject, SELECTOR(nsRight), listEntry->celRect.right);
-		PUT_SEL32V(_s->_segMan, curObject, SELECTOR(nsBottom), listEntry->celRect.bottom);
-
-		signal = listEntry->signal;
-
-		// Calculate current priority according to y-coordinate
-		if (!(signal & kSignalFixedPriority)) {
-			listEntry->priority = _ports->kernelCoordinateToPriority(listEntry->y);
-			PUT_SEL32V(_s->_segMan, curObject, SELECTOR(priority), listEntry->priority);
-=======
 
 		// Calculate current priority according to y-coordinate
 		if (!(signal & kSignalFixedPriority)) {
 			it->priority = _ports->kernelCoordinateToPriority(it->y);
 			writeSelectorValue(_s->_segMan, curObject, SELECTOR(priority), it->priority);
->>>>>>> fffec23a
 		}
 
 		if (signal & kSignalNoUpdate) {
@@ -358,14 +305,14 @@
 
 		if (signal & kSignalNoUpdate) {
 			if (!(signal & kSignalRemoveView)) {
-				bitsHandle = GET_SEL32(_s->_segMan, curObject, SELECTOR(underBits));
+				bitsHandle = readSelector(_s->_segMan, curObject, SELECTOR(underBits));
 				if (_screen->_picNotValid != 1) {
 					_paint16->bitsRestore(bitsHandle);
 					it->showBitsFlag = true;
 				} else	{
 					_paint16->bitsFree(bitsHandle);
 				}
-				PUT_SEL32V(_s->_segMan, curObject, SELECTOR(underBits), 0);
+				writeSelectorValue(_s->_segMan, curObject, SELECTOR(underBits), 0);
 			}
 			signal &= ~kSignalForceUpdate;
 			if (signal & kSignalViewUpdated)
@@ -410,13 +357,8 @@
 				if (signal & kSignalIgnoreActor)
 					bitsHandle = _paint16->bitsSave(it->celRect, GFX_SCREEN_MASK_VISUAL|GFX_SCREEN_MASK_PRIORITY);
 				else
-<<<<<<< HEAD
-					bitsHandle = _paint16->bitsSave(listEntry->celRect, GFX_SCREEN_MASK_ALL);
-				PUT_SEL32(_s->_segMan, curObject, SELECTOR(underBits), bitsHandle);
-=======
 					bitsHandle = _paint16->bitsSave(it->celRect, GFX_SCREEN_MASK_ALL);
 				writeSelector(_s->_segMan, curObject, SELECTOR(underBits), bitsHandle);
->>>>>>> fffec23a
 			}
 			it->signal = signal;
 		}
@@ -455,13 +397,8 @@
 
 		if (!(signal & (kSignalNoUpdate | kSignalHidden | kSignalAlwaysUpdate))) {
 			// Save background
-<<<<<<< HEAD
-			bitsHandle = _paint16->bitsSave(listEntry->celRect, GFX_SCREEN_MASK_ALL);
-			PUT_SEL32(_s->_segMan, curObject, SELECTOR(underBits), bitsHandle);
-=======
 			bitsHandle = _paint16->bitsSave(it->celRect, GFX_SCREEN_MASK_ALL);
 			writeSelector(_s->_segMan, curObject, SELECTOR(underBits), bitsHandle);
->>>>>>> fffec23a
 
 			// draw corresponding cel
 			_paint16->drawCel(it->viewId, it->loopNo, it->celNo, it->celRect, it->priority, it->paletteNo, it->scaleX, it->scaleY);
@@ -492,10 +429,10 @@
 
 		if (it->showBitsFlag || !(signal & (kSignalRemoveView | kSignalNoUpdate) ||
 										(!(signal & kSignalRemoveView) && (signal & kSignalNoUpdate) && oldPicNotValid))) {
-			lsRect.left = GET_SEL32V(_s->_segMan, curObject, SELECTOR(lsLeft));
-			lsRect.top = GET_SEL32V(_s->_segMan, curObject, SELECTOR(lsTop));
-			lsRect.right = GET_SEL32V(_s->_segMan, curObject, SELECTOR(lsRight));
-			lsRect.bottom = GET_SEL32V(_s->_segMan, curObject, SELECTOR(lsBottom));
+			lsRect.left = readSelectorValue(_s->_segMan, curObject, SELECTOR(lsLeft));
+			lsRect.top = readSelectorValue(_s->_segMan, curObject, SELECTOR(lsTop));
+			lsRect.right = readSelectorValue(_s->_segMan, curObject, SELECTOR(lsRight));
+			lsRect.bottom = readSelectorValue(_s->_segMan, curObject, SELECTOR(lsBottom));
 
 			workerRect = lsRect;
 			workerRect.clip(it->celRect);
@@ -507,19 +444,12 @@
 				_paint16->bitsShow(lsRect);
 				workerRect = it->celRect;
 			}
-<<<<<<< HEAD
-			PUT_SEL32V(_s->_segMan, curObject, SELECTOR(lsLeft), workerRect.left);
-			PUT_SEL32V(_s->_segMan, curObject, SELECTOR(lsTop), workerRect.top);
-			PUT_SEL32V(_s->_segMan, curObject, SELECTOR(lsRight), workerRect.right);
-			PUT_SEL32V(_s->_segMan, curObject, SELECTOR(lsBottom), workerRect.bottom);
-=======
 			writeSelectorValue(_s->_segMan, curObject, SELECTOR(lsLeft), it->celRect.left);
 			writeSelectorValue(_s->_segMan, curObject, SELECTOR(lsTop), it->celRect.top);
 			writeSelectorValue(_s->_segMan, curObject, SELECTOR(lsRight), it->celRect.right);
 			writeSelectorValue(_s->_segMan, curObject, SELECTOR(lsBottom), it->celRect.bottom);
 			// may get used for debugging
 			//_paint16->frameRect(workerRect);
->>>>>>> fffec23a
 			_paint16->bitsShow(workerRect);
 
 			if (signal & kSignalHidden) {
@@ -546,18 +476,6 @@
 		signal = it->signal;
 
 		// Finally update signal
-<<<<<<< HEAD
-		PUT_SEL32V(_s->_segMan, curObject, SELECTOR(signal), signal);
-		listIterator++;
-	}
-
-	listIterator = _list.reverse_begin();
-	while (listIterator != listEnd) {
-		listEntry = *listIterator;
-		curObject = listEntry->object;
-		// We read out signal here again, this is not by accident but to ensure that we got an up-to-date signal
-		signal = GET_SEL32V(_s->_segMan, curObject, SELECTOR(signal));
-=======
 		writeSelectorValue(_s->_segMan, curObject, SELECTOR(signal), signal);
 	}
 
@@ -566,20 +484,15 @@
 		// We read out signal here again, this is not by accident but to ensure
 		// that we got an up-to-date signal
 		signal = readSelectorValue(_s->_segMan, curObject, SELECTOR(signal));
->>>>>>> fffec23a
 
 		if ((signal & (kSignalNoUpdate | kSignalRemoveView)) == 0) {
-			_paint16->bitsRestore(GET_SEL32(_s->_segMan, curObject, SELECTOR(underBits)));
-			PUT_SEL32V(_s->_segMan, curObject, SELECTOR(underBits), 0);
+			_paint16->bitsRestore(readSelector(_s->_segMan, curObject, SELECTOR(underBits)));
+			writeSelectorValue(_s->_segMan, curObject, SELECTOR(underBits), 0);
 		}
 
 		if (signal & kSignalDisposeMe) {
 			// Call .delete_ method of that object
-<<<<<<< HEAD
-			invoke_selector(_s, curObject, g_sci->getKernel()->_selectorCache.delete_, kContinueOnInvalidSelector, argc, argv, 0);
-=======
 			invokeSelector(_s, curObject, SELECTOR(delete_), argc, argv, 0);
->>>>>>> fffec23a
 		}
 	}
 }
