--- conflicted
+++ resolved
@@ -41,6 +41,8 @@
 	int virtualId; // straight numbered, according to id but w/o gaps
 	int date;
 	int time;
+	int version;
+	char name[SCI_MAX_SAVENAME_LENGTH];
 };
 
 /*
@@ -238,83 +240,7 @@
 		*dest = f->_in->readByte();
 	}
 
-<<<<<<< HEAD
-	debugC(2, kDebugLevelFile, "FGets'ed \"%s\"", dest);
-}
-
-static int _savegame_index_struct_compare(const void *a, const void *b) {
-	const SavegameDesc *A = (const SavegameDesc *)a;
-	const SavegameDesc *B = (const SavegameDesc *)b;
-
-	if (B->date != A->date)
-		return B->date - A->date;
-	return B->time - A->time;
-}
-
-void listSavegames(Common::Array<SavegameDesc> &saves) {
-	Common::SaveFileManager *saveFileMan = g_engine->getSaveFileManager();
-
-	// Load all saves
-	Common::StringArray saveNames = saveFileMan->listSavefiles(g_sci->getSavegamePattern());
-
-	for (Common::StringArray::const_iterator iter = saveNames.begin(); iter != saveNames.end(); ++iter) {
-		Common::String filename = *iter;
-		Common::SeekableReadStream *in;
-		if ((in = saveFileMan->openForLoading(filename))) {
-			SavegameMetadata meta;
-			if (!get_savegame_metadata(in, &meta)) {
-				// invalid
-				delete in;
-				continue;
-			}
-			delete in;
-
-			SavegameDesc desc;
-			desc.id = strtol(filename.end() - 3, NULL, 10);
-			desc.date = meta.savegame_date;
-			// We need to fix date in here, because we save DDMMYYYY instead of YYYYMMDD, so sorting wouldnt work
-			desc.date = ((desc.date & 0xFFFF) << 16) | ((desc.date & 0xFF0000) >> 8) | ((desc.date & 0xFF000000) >> 24);
-			desc.time = meta.savegame_time;
-			debug(3, "Savegame in file %s ok, id %d", filename.c_str(), desc.id);
-
-			saves.push_back(desc);
-		}
-	}
-
-	// Sort the list by creation date of the saves
-	qsort(saves.begin(), saves.size(), sizeof(SavegameDesc), _savegame_index_struct_compare);
-}
-
-bool Console::cmdListSaves(int argc, const char **argv) {
-	Common::Array<SavegameDesc> saves;
-	listSavegames(saves);
-
-	Common::SaveFileManager *saveFileMan = g_engine->getSaveFileManager();
-
-	for (uint i = 0; i < saves.size(); i++) {
-		Common::String filename = g_sci->getSavegameName(saves[i].id);
-		Common::SeekableReadStream *in;
-		if ((in = saveFileMan->openForLoading(filename))) {
-			SavegameMetadata meta;
-			if (!get_savegame_metadata(in, &meta)) {
-				// invalid
-				delete in;
-				continue;
-			}
-
-			if (!meta.savegame_name.empty()) {
-				if (meta.savegame_name.lastChar() == '\n')
-					meta.savegame_name.deleteLastChar();
-
-				DebugPrintf("%s: '%s'\n", filename.c_str(), meta.savegame_name.c_str());
-			}
-			delete in;
-		}
-	}
-	return true;
-=======
 	debugC(2, kDebugLevelFile, "  -> FGets'ed \"%s\"", dest);
->>>>>>> fffec23a
 }
 
 reg_t kFGets(EngineState *s, int argc, reg_t *argv) {
@@ -443,7 +369,7 @@
 		warning("kGetSaveDir called with %d parameter(s): %04x:%04x", argc, PRINT_REG(argv[0]));
 #endif
 
-	return make_reg(s->sys_strings_segment, SYS_STRING_SAVEDIR);
+	return make_reg(s->_segMan->getSysStringsSegment(), SYS_STRING_SAVEDIR);
 }
 
 reg_t kCheckFreeSpace(EngineState *s, int argc, reg_t *argv) {
@@ -555,22 +481,13 @@
 
 reg_t kCheckSaveGame(EngineState *s, int argc, reg_t *argv) {
 	Common::String game_id = s->_segMan->getString(argv[0]);
-<<<<<<< HEAD
-	int savedir_nr = argv[1].toUint16();
-=======
 	uint16 virtualId = argv[1].toUint16();
->>>>>>> fffec23a
 
 	debug(3, "kCheckSaveGame(%s, %d)", game_id.c_str(), virtualId);
 
 	Common::Array<SavegameDesc> saves;
 	listSavegames(saves);
 
-<<<<<<< HEAD
-	savedir_nr = saves[savedir_nr].id;
-
-	if (savedir_nr > MAX_SAVEGAME_NR - 1) {
-=======
 	// we allow 0 (happens in QfG2 when trying to restore from an empty saved game list) and return false in that case
 	if (virtualId == 0)
 		return NULL_REG;
@@ -586,43 +503,14 @@
 	// Check for compatible savegame version
 	int ver = saves[savegameNr].version;
 	if (ver < MINIMUM_SAVEGAME_VERSION || ver > CURRENT_SAVEGAME_VERSION)
->>>>>>> fffec23a
-		return NULL_REG;
-	}
-
-<<<<<<< HEAD
-	Common::SaveFileManager *saveFileMan = g_engine->getSaveFileManager();
-	Common::String filename = g_sci->getSavegameName(savedir_nr);
-	Common::SeekableReadStream *in;
-	if ((in = saveFileMan->openForLoading(filename))) {
-		// found a savegame file
-
-		SavegameMetadata meta;
-		if (!get_savegame_metadata(in, &meta)) {
-			// invalid
-			s->r_acc = make_reg(0, 0);
-		} else {
-			s->r_acc = make_reg(0, 1);
-		}
-		delete in;
-	} else {
-		s->r_acc = make_reg(0, 1);
-	}
-
-	return s->r_acc;
-=======
+		return NULL_REG;
+
 	// Otherwise we assume the savegame is OK
 	return TRUE_REG;
->>>>>>> fffec23a
 }
 
 reg_t kGetSaveFiles(EngineState *s, int argc, reg_t *argv) {
 	Common::String game_id = s->_segMan->getString(argv[0]);
-<<<<<<< HEAD
-	reg_t nametarget = argv[1];
-	reg_t *nameoffsets = s->_segMan->derefRegPtr(argv[2], 0);
-=======
->>>>>>> fffec23a
 
 	debug(3, "kGetSaveFiles(%s)", game_id.c_str());
 
@@ -634,46 +522,6 @@
 	listSavegames(saves);
 	uint totalSaves = MIN<uint>(saves.size(), MAX_SAVEGAME_NR);
 
-<<<<<<< HEAD
-	s->r_acc = NULL_REG;
-	Common::SaveFileManager *saveFileMan = g_engine->getSaveFileManager();
-
-	for (uint i = 0; i < saves.size(); i++) {
-		Common::String filename = g_sci->getSavegameName(saves[i].id);
-		Common::SeekableReadStream *in;
-		if ((in = saveFileMan->openForLoading(filename))) {
-			// found a savegame file
-
-			SavegameMetadata meta;
-			if (!get_savegame_metadata(in, &meta)) {
-				// invalid
-				delete in;
-				continue;
-			}
-
-			if (!meta.savegame_name.empty()) {
-				if (meta.savegame_name.lastChar() == '\n')
-					meta.savegame_name.deleteLastChar();
-
-				*nameoffsets = s->r_acc; // Store savegame ID
-				++s->r_acc.offset; // Increase number of files found
-
-				nameoffsets++; // Make sure the next ID string address is written to the next pointer
-				Common::String name = meta.savegame_name;
-				if (name.size() > SCI_MAX_SAVENAME_LENGTH-1)
-					name = Common::String(meta.savegame_name.c_str(), SCI_MAX_SAVENAME_LENGTH-1);
-				s->_segMan->strcpy(nametarget, name.c_str());
-
-				// Increase name offset pointer accordingly
-				nametarget.offset += SCI_MAX_SAVENAME_LENGTH;
-			}
-			delete in;
-		}
-	}
-
-	//free(gfname);
-	s->_segMan->strcpy(nametarget, ""); // Terminate list
-=======
 	reg_t *slot = s->_segMan->derefRegPtr(argv[2], totalSaves);
 
 	if (!slot) {
@@ -692,7 +540,6 @@
 	}
 
 	*saveNamePtr = 0; // Terminate list
->>>>>>> fffec23a
 
 	s->_segMan->memcpy(argv[1], (byte *)saveNames, bufSize);
 	delete[] saveNames;
