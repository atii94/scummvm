--- conflicted
+++ resolved
@@ -3227,110 +3227,6 @@
 	data.byte(kTextlen) = 240;
 }
 
-<<<<<<< HEAD
-void DreamGenContext::talk() {
-	data.byte(kTalkpos) = 0;
-	data.byte(kInmaparea) = 0;
-	data.byte(kCharacter) = data.byte(kCommand);
-	createPanel();
-	showPanel();
-	showMan();
-	showExit();
-	underTextLine();
-	convIcons();
-	startTalk();
-	data.byte(kCommandtype) = 255;
-	readMouse();
-	showPointer();
-	workToScreenCPP();
-
-	RectWithCallback<DreamGenContext> talkList[] = {
-		{ 273,320,157,198,&DreamBase::getBack1 },
-		{ 240,290,2,44,&DreamGenContext::moreTalk },
-		{ 0,320,0,200,&DreamBase::blank },
-		{ 0xFFFF,0,0,0,0 }
-	};
-
-	do {
-		delPointer();
-		readMouse();
-		animPointer();
-		showPointer();
-		vSync();
-		dumpPointer();
-		dumpTextLine();
-		data.byte(kGetback) = 0;
-		checkCoords(talkList);
-		if (data.byte(kQuitrequested))
-			break;
-	} while (!data.byte(kGetback));
-
-	if (data.byte(kTalkpos) >= 4)
-		_personData->b7 |= 128;
-
-	redrawMainScrn();
-	workToScreenM();
-	if (data.byte(kSpeechloaded) == 1) {
-		cancelCh1();
-		data.byte(kVolumedirection) = (byte)-1;
-		data.byte(kVolumeto) = 0;
-	}
-}
-
-void DreamGenContext::hangOnPQ() {
-	data.byte(kGetback) = 0;
-
-	RectWithCallback<DreamBase> quitList[] = {
-		{ 273,320,157,198,&DreamBase::getBack1 },
-		{ 0,320,0,200,&DreamBase::blank },
-		{ 0xFFFF,0,0,0,0 }
-	};
-
-	uint16 speechFlag = 0;
-
-	do {
-		delPointer();
-		readMouse();
-		animPointer();
-		showPointer();
-		vSync();
-		dumpPointer();
-		dumpTextLine();
-		checkCoords(quitList);
-
-		if (data.byte(kGetback) == 1 || data.byte(kQuitrequested)) {
-			// Quit conversation
-			delPointer();
-			data.byte(kPointermode) = 0;
-			cancelCh1();
-			flags._c = true;
-			return;
-		}
-
-		if (data.byte(kSpeechloaded) == 1 && data.byte(kCh1playing) == 255) {
-			speechFlag++;
-			if (speechFlag == 40)
-				break;
-		}
-	} while (!data.word(kMousebutton) || data.word(kOldbutton));
-
-	delPointer();
-	data.byte(kPointermode) = 0;
-	flags._c = false;
- }
-
-void DreamGenContext::endGame() {
-	loadTempText("DREAMWEB.T83");
-	monkSpeaking();
-	gettingShot();
-	getRidOfTempText();
-	data.byte(kVolumeto) = 7;
-	data.byte(kVolumedirection) = 1;
-	hangOn(200);
-}
-
-=======
->>>>>>> c9e9e5d6
 void DreamGenContext::showGun() {
 	data.byte(kAddtored) = 0;
 	data.byte(kAddtogreen) = 0;
