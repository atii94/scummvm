MODULE := engines/mohawk

MODULE_OBJS = \
	bitmap.o \
	console.o \
	cursors.o \
	detection.o \
	dialogs.o \
	graphics.o \
	installer_archive.o \
	livingbooks.o \
	livingbooks_code.o \
	mohawk.o \
	resource.o \
	sound.o \
	video.o \
	view.o

ifdef ENABLE_CSTIME
MODULE_OBJS += \
	cstime.o \
	cstime_cases.o \
	cstime_game.o \
	cstime_ui.o \
	cstime_view.o
endif

ifdef ENABLE_MYST
MODULE_OBJS += \
	myst.o \
	myst_areas.o \
	myst_scripts.o \
	myst_state.o \
	resource_cache.o \
<<<<<<< HEAD
	riven.o \
	riven_external.o \
	riven_saveload.o \
	riven_scripts.o \
	riven_vars.o \
	sound.o \
	video.o \
	view.o \
	zoombini.o \
=======
>>>>>>> a852f30f
	myst_stacks/channelwood.o \
	myst_stacks/credits.o \
	myst_stacks/demo.o \
	myst_stacks/dni.o \
	myst_stacks/intro.o \
	myst_stacks/makingof.o \
	myst_stacks/mechanical.o \
	myst_stacks/myst.o \
	myst_stacks/preview.o \
	myst_stacks/selenitic.o \
	myst_stacks/slides.o \
	myst_stacks/stoneship.o
endif

ifdef ENABLE_RIVEN
MODULE_OBJS += \
	riven.o \
	riven_external.o \
	riven_saveload.o \
	riven_scripts.o \
	riven_vars.o
endif

# This module can be built as a plugin
ifeq ($(ENABLE_MOHAWK), DYNAMIC_PLUGIN)
PLUGIN := 1
endif

# Include common rules
include $(srcdir)/rules.mk<|MERGE_RESOLUTION|>--- conflicted
+++ resolved
@@ -14,7 +14,8 @@
 	resource.o \
 	sound.o \
 	video.o \
-	view.o
+	view.o \
+	zoombini.o \
 
 ifdef ENABLE_CSTIME
 MODULE_OBJS += \
@@ -32,18 +33,6 @@
 	myst_scripts.o \
 	myst_state.o \
 	resource_cache.o \
-<<<<<<< HEAD
-	riven.o \
-	riven_external.o \
-	riven_saveload.o \
-	riven_scripts.o \
-	riven_vars.o \
-	sound.o \
-	video.o \
-	view.o \
-	zoombini.o \
-=======
->>>>>>> a852f30f
 	myst_stacks/channelwood.o \
 	myst_stacks/credits.o \
 	myst_stacks/demo.o \
