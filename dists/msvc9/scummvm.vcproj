<?xml version="1.0" encoding="windows-1252"?>
<VisualStudioProject
	ProjectType="Visual C++"
	Version="9,00"
	Name="scummvm"
	ProjectGUID="{8434CB15-D08F-427D-9E6D-581AE5B28440}"
	RootNamespace="scummvm"
	Keyword="Win32Proj"
	TargetFrameworkVersion="131072"
	>
	<Platforms>
		<Platform Name="Win32" />
	</Platforms>
	<Configurations>
		<Configuration Name="Debug|Win32" ConfigurationType="1" InheritedPropertySheets=".\ScummVM_Debug.vsprops">
			<Tool	Name="VCLinkerTool" OutputFile="$(OutDir)/scummvm.exe"
				AdditionalDependencies="winmm.lib sdl.lib zlib.lib libmad.lib vorbisfile_static.lib vorbis_static.lib ogg_static.lib libmpeg2.lib $(OutDir)/*.lib"
			/>
		</Configuration>
		<Configuration Name="Release|Win32" ConfigurationType="1" InheritedPropertySheets=".\ScummVM_Release.vsprops">
			<Tool Name="VCLinkerTool" OutputFile="$(OutDir)/scummvm.exe"
				AdditionalDependencies="winmm.lib sdl.lib zlib.lib libmad.lib vorbisfile_static.lib vorbis_static.lib ogg_static.lib libmpeg2.lib $(OutDir)/*.lib"
			/>
		</Configuration>
	</Configurations>
	<Files>
		<Filter	Name="base">
			<File RelativePath="..\..\base\commandLine.cpp" />
			<File RelativePath="..\..\base\commandLine.h" />
			<File RelativePath="..\..\base\internal_version.h" />
			<File RelativePath="..\..\base\main.cpp" />
			<File RelativePath="..\..\base\main.h" />
			<File RelativePath="..\..\base\plugins.cpp" />
			<File RelativePath="..\..\base\plugins.h" />
			<File RelativePath="..\..\base\version.cpp" />
			<File RelativePath="..\..\base\version.h" />
		</Filter>
		<Filter	Name="common">
			<File RelativePath="..\..\common\algorithm.h" />
			<File RelativePath="..\..\common\archive.cpp" />
			<File RelativePath="..\..\common\archive.h" />
			<File RelativePath="..\..\common\array.h" />
			<File RelativePath="..\..\common\config-file.cpp" />
			<File RelativePath="..\..\common\config-file.h" />
			<File RelativePath="..\..\common\config-manager.cpp" />
			<File RelativePath="..\..\common\config-manager.h" />
			<File RelativePath="..\..\common\debug.cpp" />
			<File RelativePath="..\..\common\debug.h" />
			<File RelativePath="..\..\common\endian.h" />
			<File RelativePath="..\..\common\error.h" />
			<File RelativePath="..\..\common\events.h" />
			<File RelativePath="..\..\common\file.cpp" />
			<File RelativePath="..\..\common\file.h" />
			<File RelativePath="..\..\common\frac.h" />
			<File RelativePath="..\..\common\fs.cpp" />
			<File RelativePath="..\..\common\fs.h" />
			<File RelativePath="..\..\common\func.h" />
			<File RelativePath="..\..\common\hash-str.h" />
			<File RelativePath="..\..\common\hashmap.cpp" />
			<File RelativePath="..\..\common\hashmap.h" />
			<File RelativePath="..\..\common\iff_container.h" />
			<File RelativePath="..\..\common\keyboard.h" />
			<File RelativePath="..\..\common\list.h" />
			<File RelativePath="..\..\common\list_intern.h" />
			<File RelativePath="..\..\common\md5.cpp" />
			<File RelativePath="..\..\common\md5.h" />
			<File RelativePath="..\..\common\memorypool.cpp" />
			<File RelativePath="..\..\common\memorypool.h" />
			<File RelativePath="..\..\common\mutex.cpp" />
			<File RelativePath="..\..\common\mutex.h" />
			<File RelativePath="..\..\common\noncopyable.h" />
			<File RelativePath="..\..\common\pack-end.h" />
			<File RelativePath="..\..\common\pack-start.h" />
			<File RelativePath="..\..\common\ptr.h" />
			<File RelativePath="..\..\common\queue.h" />
			<File RelativePath="..\..\common\rect.h" />
			<File RelativePath="..\..\common\savefile.h" />
			<File RelativePath="..\..\common\scummsys.h" />
			<File RelativePath="..\..\common\serializer.h" />
			<File RelativePath="..\..\common\singleton.h" />
			<File RelativePath="..\..\common\stack.h" />
			<File RelativePath="..\..\common\str.cpp" />
			<File RelativePath="..\..\common\str.h" />
			<File RelativePath="..\..\common\stream.cpp" />
			<File RelativePath="..\..\common\stream.h" />
			<File RelativePath="..\..\common\system.cpp" />
			<File RelativePath="..\..\common\system.h" />
			<File RelativePath="..\..\common\timer.h" />
			<File RelativePath="..\..\common\unarj.cpp" />
			<File RelativePath="..\..\common\unarj.h" />
			<File RelativePath="..\..\common\unzip.cpp" />
			<File RelativePath="..\..\common\unzip.h" />
			<File RelativePath="..\..\common\util.cpp" />
			<File RelativePath="..\..\common\util.h" />
			<File RelativePath="..\..\common\xmlparser.cpp" />
			<File RelativePath="..\..\common\xmlparser.h" />
			<File RelativePath="..\..\common\zlib.cpp" />
			<File RelativePath="..\..\common\zlib.h" />
		</Filter>
		<Filter	Name="sound">
			<File RelativePath="..\..\sound\adpcm.cpp" />
			<File RelativePath="..\..\sound\adpcm.h" />
			<File RelativePath="..\..\sound\aiff.cpp" />
			<File RelativePath="..\..\sound\aiff.h" />
			<File RelativePath="..\..\sound\audiocd.cpp" />
			<File RelativePath="..\..\sound\audiocd.h" />
			<File RelativePath="..\..\sound\audiostream.cpp" />
			<File RelativePath="..\..\sound\audiostream.h" />
			<File RelativePath="..\..\sound\flac.cpp" />
			<File RelativePath="..\..\sound\flac.h" />
			<File RelativePath="..\..\sound\fmopl.cpp" />
			<File RelativePath="..\..\sound\fmopl.h" />
			<File RelativePath="..\..\sound\iff_sound.cpp" />
			<File RelativePath="..\..\sound\iff_sound.h" />
			<File RelativePath="..\..\sound\mididrv.cpp" />
			<File RelativePath="..\..\sound\mididrv.h" />
			<File RelativePath="..\..\sound\midiparser.cpp" />
			<File RelativePath="..\..\sound\midiparser.h" />
			<File RelativePath="..\..\sound\midiparser_smf.cpp" />
			<File RelativePath="..\..\sound\midiparser_xmidi.cpp" />
			<File RelativePath="..\..\sound\mixer.cpp" />
			<File RelativePath="..\..\sound\mixer.h" />
			<File RelativePath="..\..\sound\mixer_intern.h" />
			<File RelativePath="..\..\sound\mp3.cpp" />
			<File RelativePath="..\..\sound\mp3.h" />
			<File RelativePath="..\..\sound\mpu401.cpp" />
			<File RelativePath="..\..\sound\mpu401.h" />
			<File RelativePath="..\..\sound\musicplugin.cpp" />
			<File RelativePath="..\..\sound\musicplugin.h" />
			<File RelativePath="..\..\sound\null.cpp" />
			<File RelativePath="..\..\sound\rate.cpp" />
			<File RelativePath="..\..\sound\rate.h" />
			<File RelativePath="..\..\sound\shorten.cpp" />
			<File RelativePath="..\..\sound\shorten.h" />
			<File RelativePath="..\..\sound\timestamp.cpp" />
			<File RelativePath="..\..\sound\timestamp.h" />
			<File RelativePath="..\..\sound\vag.cpp" />
			<File RelativePath="..\..\sound\vag.h" />
			<File RelativePath="..\..\sound\voc.cpp" />
			<File RelativePath="..\..\sound\voc.h" />
			<File RelativePath="..\..\sound\vorbis.cpp" />
			<File RelativePath="..\..\sound\vorbis.h" />
			<File RelativePath="..\..\sound\wave.cpp" />
			<File RelativePath="..\..\sound\wave.h" />
			<Filter Name="softhsynth">
				<File	RelativePath="..\..\sound\softsynth\adlib.cpp" />
				<File RelativePath="..\..\sound\softsynth\emumidi.h" />
				<File RelativePath="..\..\sound\softsynth\fluidsynth.cpp" />
				<File RelativePath="..\..\sound\softsynth\mt32.cpp" />
				<File RelativePath="..\..\sound\softsynth\pcspk.cpp" />
				<File RelativePath="..\..\sound\softsynth\pcspk.h" />
				<File RelativePath="..\..\sound\softsynth\ym2612.cpp" />
				<File RelativePath="..\..\sound\softsynth\ym2612.h" />
				<Filter	Name="mt32">
					<File RelativePath="..\..\sound\softsynth\mt32\freeverb.cpp" />
					<File RelativePath="..\..\sound\softsynth\mt32\freeverb.h" />
					<File RelativePath="..\..\sound\softsynth\mt32\i386.cpp" />
					<File RelativePath="..\..\sound\softsynth\mt32\i386.h" />
					<File RelativePath="..\..\sound\softsynth\mt32\mt32_file.cpp" />
					<File RelativePath="..\..\sound\softsynth\mt32\mt32_file.h" />
					<File RelativePath="..\..\sound\softsynth\mt32\mt32emu.h" />
					<File RelativePath="..\..\sound\softsynth\mt32\part.cpp" />
					<File RelativePath="..\..\sound\softsynth\mt32\part.h" />
					<File RelativePath="..\..\sound\softsynth\mt32\partial.cpp" />
					<File RelativePath="..\..\sound\softsynth\mt32\partial.h" />
					<File RelativePath="..\..\sound\softsynth\mt32\partialManager.cpp" />
					<File RelativePath="..\..\sound\softsynth\mt32\partialManager.h" />
					<File RelativePath="..\..\sound\softsynth\mt32\structures.h" />
					<File RelativePath="..\..\sound\softsynth\mt32\synth.cpp" />
					<File RelativePath="..\..\sound\softsynth\mt32\synth.h" />
					<File RelativePath="..\..\sound\softsynth\mt32\tables.cpp" />
					<File RelativePath="..\..\sound\softsynth\mt32\tables.h" />
				</Filter>
				<Filter Name="opl">
					<File RelativePath="..\..\sound\softsynth\opl\dosbox.cpp" />
					<File RelativePath="..\..\sound\softsynth\opl\dosbox.h" />
					<File RelativePath="..\..\sound\softsynth\opl\mame.cpp" />
					<File RelativePath="..\..\sound\softsynth\opl\mame.h" />
					<File RelativePath="..\..\sound\softsynth\opl\opl_impl.h" />
					<File RelativePath="..\..\sound\softsynth\opl\opl_inc.h" />
				</Filter>
			</Filter>
			<Filter Name="mods">
				<File RelativePath="..\..\sound\mods\infogrames.cpp" />
				<File RelativePath="..\..\sound\mods\infogrames.h" />
				<File RelativePath="..\..\sound\mods\module.cpp" />
				<File RelativePath="..\..\sound\mods\module.h" />
				<File RelativePath="..\..\sound\mods\paula.cpp" />
				<File RelativePath="..\..\sound\mods\paula.h" />
				<File RelativePath="..\..\sound\mods\protracker.cpp" />
				<File RelativePath="..\..\sound\mods\protracker.h" />
				<File RelativePath="..\..\sound\mods\rjp1.cpp" />
				<File RelativePath="..\..\sound\mods\rjp1.h" />
				<File RelativePath="..\..\sound\mods\soundfx.cpp" />
				<File RelativePath="..\..\sound\mods\soundfx.h" />
			</Filter>
		</Filter>
		<Filter Name="txt">
			<File RelativePath="..\..\COPYING" />
			<File RelativePath="..\..\NEWS" />
			<File RelativePath="..\..\README" />
			<File RelativePath="..\..\TODO" />
		</Filter>
		<Filter Name="rsc">
			<File RelativePath="..\..\icons\scummvm.ico" />
			<File RelativePath="..\..\dists\scummvm.rc" />
		</Filter>
		<Filter Name="backends">
			<File RelativePath="..\..\backends\base-backend.cpp" />
			<File RelativePath="..\..\backends\base-backend.h" />
			<Filter Name="sdl">
				<File RelativePath="..\..\backends\platform\sdl\events.cpp" />
				<File RelativePath="..\..\backends\platform\sdl\graphics.cpp" />
				<File RelativePath="..\..\backends\platform\sdl\hardwarekeys.cpp" />
				<File
					RelativePath="..\..\backends\platform\sdl\main.cpp"
					>
					<FileConfiguration
						Name="Debug|Win32"
						>
						<Tool
							Name="VCCLCompilerTool"
							ObjectFile="$(IntDir)\$(InputName)1.obj"
							XMLDocumentationFileName="$(IntDir)\$(InputName)1.xdc"
						/>
					</FileConfiguration>
					<FileConfiguration
						Name="Release|Win32"
						>
						<Tool
							Name="VCCLCompilerTool"
							ObjectFile="$(IntDir)\$(InputName)1.obj"
							XMLDocumentationFileName="$(IntDir)\$(InputName)1.xdc"
						/>
					</FileConfiguration>
				</File>
				<File RelativePath="..\..\backends\platform\sdl\sdl.cpp" />
				<File RelativePath="..\..\backends\platform\sdl\sdl.h" />
			</Filter>
			<Filter Name="fs">
				<File RelativePath="..\..\backends\fs\abstract-fs.cpp" />
				<File RelativePath="..\..\backends\fs\abstract-fs.h" />
				<File RelativePath="..\..\backends\fs\fs-factory.h" />
				<File RelativePath="..\..\backends\fs\stdiostream.cpp" />
				<File RelativePath="..\..\backends\fs\stdiostream.h" />
				<Filter Name="windows">
					<File RelativePath="..\..\backends\fs\windows\windows-fs-factory.cpp" />
					<File RelativePath="..\..\backends\fs\windows\windows-fs-factory.h" />
				</Filter>
			</Filter>
			<Filter Name="midi">
				<File RelativePath="..\..\backends\midi\windows.cpp" />
			</Filter>
			<Filter Name="timer">
				<File RelativePath="..\..\backends\timer\default\default-timer.cpp" />
				<File RelativePath="..\..\backends\timer\default\default-timer.h" />
			</Filter>
			<Filter Name="saves">
				<File RelativePath="..\..\backends\saves\default\default-saves.cpp" />
				<File RelativePath="..\..\backends\saves\default\default-saves.h" />
				<File RelativePath="..\..\backends\saves\savefile.cpp" />
			</Filter>
			<Filter Name="events">
				<Filter Name="default">
					<File RelativePath="..\..\backends\events\default\default-events.cpp" />
					<File RelativePath="..\..\backends\events\default\default-events.h" />
				</Filter>
			</Filter>
			<Filter Name="keymapper">
				<File RelativePath="..\..\backends\keymapper\action.cpp" />
				<File RelativePath="..\..\backends\keymapper\action.h" />
				<File RelativePath="..\..\backends\keymapper\hardware-key.h" />
				<File RelativePath="..\..\backends\keymapper\keymap.cpp" />
				<File RelativePath="..\..\backends\keymapper\keymap.h" />
				<File RelativePath="..\..\backends\keymapper\keymapper.cpp" />
				<File RelativePath="..\..\backends\keymapper\keymapper.h" />
				<File RelativePath="..\..\backends\keymapper\remap-dialog.cpp" />
				<File RelativePath="..\..\backends\keymapper\remap-dialog.h" />
				<File RelativePath="..\..\backends\keymapper\types.h" />
			</Filter>
			<Filter Name="vkeybd">
				<File RelativePath="..\..\backends\vkeybd\image-map.cpp" />
				<File RelativePath="..\..\backends\vkeybd\image-map.h" />
				<File RelativePath="..\..\backends\vkeybd\keycode-descriptions.h" />
				<File RelativePath="..\..\backends\vkeybd\polygon.cpp" />
				<File RelativePath="..\..\backends\vkeybd\polygon.h" />
				<File RelativePath="..\..\backends\vkeybd\virtual-keyboard-gui.cpp" />
				<File RelativePath="..\..\backends\vkeybd\virtual-keyboard-gui.h" />
				<File RelativePath="..\..\backends\vkeybd\virtual-keyboard-parser.cpp" />
				<File RelativePath="..\..\backends\vkeybd\virtual-keyboard-parser.h" />
				<File RelativePath="..\..\backends\vkeybd\virtual-keyboard.cpp" />
				<File RelativePath="..\..\backends\vkeybd\virtual-keyboard.h" />
			</Filter>
		</Filter>
		<Filter Name="gui">
			<File RelativePath="..\..\gui\about.cpp" />
			<File RelativePath="..\..\gui\about.h" />
			<File RelativePath="..\..\gui\browser.cpp" />
			<File RelativePath="..\..\gui\browser.h" />
			<File RelativePath="..\..\gui\chooser.cpp" />
			<File RelativePath="..\..\gui\chooser.h" />
			<File RelativePath="..\..\gui\console.cpp" />
			<File RelativePath="..\..\gui\console.h" />
			<File RelativePath="..\..\gui\credits.h" />
			<File RelativePath="..\..\gui\debugger.cpp" />
			<File RelativePath="..\..\gui\debugger.h" />
			<File RelativePath="..\..\gui\dialog.cpp" />
			<File RelativePath="..\..\gui\dialog.h" />
			<File RelativePath="..\..\gui\editable.cpp" />
			<File RelativePath="..\..\gui\editable.h" />
			<File RelativePath="..\..\gui\EditTextWidget.cpp" />
			<File RelativePath="..\..\gui\EditTextWidget.h" />
			<File RelativePath="..\..\gui\GuiManager.cpp" />
			<File RelativePath="..\..\gui\GuiManager.h" />
			<File RelativePath="..\..\gui\Key.cpp" />
			<File RelativePath="..\..\gui\Key.h" />
			<File RelativePath="..\..\gui\launcher.cpp" />
			<File RelativePath="..\..\gui\launcher.h" />
			<File RelativePath="..\..\gui\ListWidget.cpp" />
			<File RelativePath="..\..\gui\ListWidget.h" />
			<File RelativePath="..\..\gui\massadd.cpp" />
			<File RelativePath="..\..\gui\massadd.h" />
			<File RelativePath="..\..\gui\message.cpp" />
			<File RelativePath="..\..\gui\message.h" />
			<File RelativePath="..\..\gui\object.cpp" />
			<File RelativePath="..\..\gui\object.h" />
			<File RelativePath="..\..\gui\options.cpp" />
			<File RelativePath="..\..\gui\options.h" />
			<File RelativePath="..\..\gui\PopUpWidget.cpp" />
			<File RelativePath="..\..\gui\PopUpWidget.h" />
			<File RelativePath="..\..\gui\saveload.cpp" />
			<File RelativePath="..\..\gui\saveload.h" />
			<File RelativePath="..\..\gui\ScrollBarWidget.cpp" />
			<File RelativePath="..\..\gui\ScrollBarWidget.h" />
			<File RelativePath="..\..\gui\TabWidget.cpp" />
			<File RelativePath="..\..\gui\TabWidget.h" />
			<File RelativePath="..\..\gui\themebrowser.cpp" />
			<File RelativePath="..\..\gui\themebrowser.h" />
			<File RelativePath="..\..\gui\ThemeEngine.cpp" />
			<File RelativePath="..\..\gui\ThemeEngine.h" />
			<File RelativePath="..\..\gui\ThemeEval.cpp" />
			<File RelativePath="..\..\gui\ThemeLayout.cpp" />
			<File RelativePath="..\..\gui\ThemeLayout.h" />
			<File RelativePath="..\..\gui\ThemeParser.cpp" />
			<File RelativePath="..\..\gui\ThemeParser.h" />
			<File RelativePath="..\..\gui\widget.cpp" />
			<File RelativePath="..\..\gui\widget.h" />
		</Filter>
<<<<<<< HEAD
		<Filter
			Name="graphics"
			>
			<File
				RelativePath="..\..\graphics\colormasks.h"
				>
			</File>
			<File
				RelativePath="..\..\graphics\conversion.cpp"
				>
			</File>
			<File
				RelativePath="..\..\graphics\conversion.h"
				>
			</File>
			<File
				RelativePath="..\..\graphics\cursorman.cpp"
				>
			</File>
			<File
				RelativePath="..\..\graphics\cursorman.h"
				>
			</File>
			<File
				RelativePath="..\..\graphics\dither.cpp"
				>
			</File>
			<File
				RelativePath="..\..\graphics\dither.h"
				>
			</File>
			<File
				RelativePath="..\..\graphics\font.cpp"
				>
			</File>
			<File
				RelativePath="..\..\graphics\font.h"
				>
			</File>
			<File
				RelativePath="..\..\graphics\fontman.cpp"
				>
			</File>
			<File
				RelativePath="..\..\graphics\fontman.h"
				>
			</File>
			<File
				RelativePath="..\..\graphics\iff.cpp"
				>
			</File>
			<File
				RelativePath="..\..\graphics\iff.h"
				>
			</File>
			<File
				RelativePath="..\..\graphics\imagedec.cpp"
				>
			</File>
			<File
				RelativePath="..\..\graphics\imagedec.h"
				>
			</File>
			<File
				RelativePath="..\..\graphics\jpeg.cpp"
				>
			</File>
			<File
				RelativePath="..\..\graphics\jpeg.h"
				>
			</File>
			<File
				RelativePath="..\..\graphics\pixelformat.h"
				>
			</File>
			<File
				RelativePath="..\..\graphics\primitives.cpp"
				>
			</File>
			<File
				RelativePath="..\..\graphics\primitives.h"
				>
			</File>
			<File
				RelativePath="..\..\graphics\scaler.cpp"
				>
			</File>
			<File
				RelativePath="..\..\graphics\scaler.h"
				>
			</File>
			<File
				RelativePath="..\..\graphics\sjis.cpp"
				>
			</File>
			<File
				RelativePath="..\..\graphics\sjis.h"
				>
			</File>
			<File
				RelativePath="..\..\graphics\surface.cpp"
				>
			</File>
			<File
				RelativePath="..\..\graphics\surface.h"
				>
			</File>
			<File
				RelativePath="..\..\graphics\thumbnail.cpp"
				>
			</File>
			<File
				RelativePath="..\..\graphics\thumbnail.h"
				>
			</File>
			<File
				RelativePath="..\..\graphics\VectorRenderer.cpp"
				>
			</File>
			<File
				RelativePath="..\..\graphics\VectorRenderer.h"
				>
			</File>
			<File
				RelativePath="..\..\graphics\VectorRendererSpec.cpp"
				>
			</File>
			<File
				RelativePath="..\..\graphics\VectorRendererSpec.h"
				>
			</File>
			<Filter
				Name="scaler"
				>
				<File
					RelativePath="..\..\graphics\scaler\2xsai.cpp"
					>
				</File>
				<File
					RelativePath="..\..\graphics\scaler\aspect.cpp"
					>
				</File>
				<File
					RelativePath="..\..\graphics\scaler\hq2x.cpp"
					>
				</File>
				<File
					RelativePath="..\..\graphics\scaler\hq2x.h"
					>
				</File>
=======
		<Filter Name="graphics">
			<File RelativePath="..\..\graphics\colormasks.h" />
			<File RelativePath="..\..\graphics\cursorman.cpp" />
			<File RelativePath="..\..\graphics\cursorman.h" />
			<File RelativePath="..\..\graphics\dither.cpp" />
			<File RelativePath="..\..\graphics\dither.h" />
			<File RelativePath="..\..\graphics\font.cpp" />
			<File RelativePath="..\..\graphics\font.h" />
			<File RelativePath="..\..\graphics\fontman.cpp" />
			<File RelativePath="..\..\graphics\fontman.h" />
			<File RelativePath="..\..\graphics\iff.cpp" />
			<File RelativePath="..\..\graphics\iff.h" />
			<File RelativePath="..\..\graphics\imagedec.cpp" />
			<File RelativePath="..\..\graphics\imagedec.h" />
			<File RelativePath="..\..\graphics\pixelformat.h" />
			<File RelativePath="..\..\graphics\primitives.cpp" />
			<File RelativePath="..\..\graphics\primitives.h" />
			<File RelativePath="..\..\graphics\scaler.cpp" />
			<File RelativePath="..\..\graphics\scaler.h" />
			<File RelativePath="..\..\graphics\sjis.cpp" />
			<File RelativePath="..\..\graphics\sjis.h" />
			<File RelativePath="..\..\graphics\surface.cpp" />
			<File RelativePath="..\..\graphics\surface.h" />
			<File RelativePath="..\..\graphics\thumbnail.cpp" />
			<File RelativePath="..\..\graphics\thumbnail.h" />
			<File RelativePath="..\..\graphics\VectorRenderer.cpp" />
			<File RelativePath="..\..\graphics\VectorRenderer.h" />
			<File RelativePath="..\..\graphics\VectorRendererSpec.cpp" />
			<File RelativePath="..\..\graphics\VectorRendererSpec.h" />
			<Filter Name="scaler">
				<File RelativePath="..\..\graphics\scaler\2xsai.cpp" />
				<File RelativePath="..\..\graphics\scaler\aspect.cpp" />
				<File RelativePath="..\..\graphics\scaler\hq2x.cpp" />
				<File RelativePath="..\..\graphics\scaler\hq2x.h" />
>>>>>>> e8e9b882
				<File
					RelativePath="..\..\graphics\scaler\hq2x_i386.asm"
					>
					<FileConfiguration
						Name="Debug|Win32"
						>
						<Tool
							Name="VCCustomBuildTool"
							CommandLine="nasm.exe -f win32 -g -o &quot;$(OutDir)\$(InputName).obj&quot; &quot;$(InputPath)&quot;&#x0D;&#x0A;"
							Outputs="$(OutDir)\$(InputName).obj"
						/>
					</FileConfiguration>
					<FileConfiguration
						Name="Release|Win32"
						>
						<Tool
							Name="VCCustomBuildTool"
							CommandLine="nasm.exe  -f win32 -o &quot;$(OutDir)\$(InputName).obj&quot; &quot;$(InputPath)&quot;&#x0D;&#x0A;"
							Outputs="$(OutDir)\$(InputName).obj"
						/>
					</FileConfiguration>
				</File>
				<File RelativePath="..\..\graphics\scaler\hq3x.cpp" />
				<File RelativePath="..\..\graphics\scaler\hq3x.h" />
				<File
					RelativePath="..\..\graphics\scaler\hq3x_i386.asm"
					>
					<FileConfiguration
						Name="Debug|Win32"
						>
						<Tool
							Name="VCCustomBuildTool"
							CommandLine="nasm.exe -f win32 -g -o &quot;$(OutDir)\$(InputName).obj&quot; &quot;$(InputPath)&quot;&#x0D;&#x0A;"
							Outputs="$(OutDir)\$(InputName).obj"
						/>
					</FileConfiguration>
					<FileConfiguration
						Name="Release|Win32"
						>
						<Tool
							Name="VCCustomBuildTool"
							CommandLine="nasm.exe -f win32 -o &quot;$(OutDir)\$(InputName).obj&quot; &quot;$(InputPath)&quot;&#x0D;&#x0A;"
							Outputs="$(OutDir)\$(InputName).obj"
						/>
					</FileConfiguration>
				</File>
				<File RelativePath="..\..\graphics\scaler\intern.h" />
				<File RelativePath="..\..\graphics\scaler\scale2x.cpp" />
				<File RelativePath="..\..\graphics\scaler\scale2x.h" />
				<File RelativePath="..\..\graphics\scaler\scale3x.cpp" />
				<File RelativePath="..\..\graphics\scaler\scale3x.h" />
				<File RelativePath="..\..\graphics\scaler\scalebit.cpp" />
				<File RelativePath="..\..\graphics\scaler\scalebit.h" />
				<File RelativePath="..\..\graphics\scaler\thumbnail_intern.cpp" />
			</Filter>
			<Filter Name="fonts">
				<File RelativePath="..\..\graphics\fonts\consolefont.cpp" />
				<File RelativePath="..\..\graphics\fonts\newfont.cpp" />
				<File RelativePath="..\..\graphics\fonts\newfont_big.cpp" />
				<File RelativePath="..\..\graphics\fonts\scummfont.cpp" />
			</Filter>
			<Filter Name="video">
				<File RelativePath="..\..\graphics\video\dxa_decoder.cpp" />
				<File RelativePath="..\..\graphics\video\dxa_decoder.h" />
				<File RelativePath="..\..\graphics\video\flic_decoder.cpp" />
				<File RelativePath="..\..\graphics\video\flic_decoder.h" />
				<File RelativePath="..\..\graphics\video\mpeg_player.cpp" />
				<File RelativePath="..\..\graphics\video\mpeg_player.h" />
				<File RelativePath="..\..\graphics\video\smk_decoder.cpp" />
				<File RelativePath="..\..\graphics\video\smk_decoder.h" />
				<File RelativePath="..\..\graphics\video\video_player.cpp" />
				<File RelativePath="..\..\graphics\video\video_player.h" />
				<Filter Name="coktelvideo">
					<File RelativePath="..\..\graphics\video\coktelvideo\coktelvideo.cpp" />
					<File RelativePath="..\..\graphics\video\coktelvideo\coktelvideo.h" />
					<File RelativePath="..\..\graphics\video\coktelvideo\indeo3.cpp" />
					<File RelativePath="..\..\graphics\video\coktelvideo\indeo3.h" />
					<File RelativePath="..\..\graphics\video\coktelvideo\indeo3data.h" />
				</Filter>
			</Filter>
		</Filter>
		<Filter Name="engines">
			<File RelativePath="..\..\engines\advancedDetector.cpp" />
			<File RelativePath="..\..\engines\advancedDetector.h" />
			<File RelativePath="..\..\engines\dialogs.cpp" />
			<File RelativePath="..\..\engines\dialogs.h" />
			<File RelativePath="..\..\engines\engine.cpp" />
			<File RelativePath="..\..\engines\engine.h" />
			<File RelativePath="..\..\engines\game.cpp" />
			<File RelativePath="..\..\engines\game.h" />
			<File RelativePath="..\..\engines\metaengine.h" />
		</Filter>
	</Files>
</VisualStudioProject><|MERGE_RESOLUTION|>--- conflicted
+++ resolved
@@ -346,160 +346,10 @@
 			<File RelativePath="..\..\gui\widget.cpp" />
 			<File RelativePath="..\..\gui\widget.h" />
 		</Filter>
-<<<<<<< HEAD
-		<Filter
-			Name="graphics"
-			>
-			<File
-				RelativePath="..\..\graphics\colormasks.h"
-				>
-			</File>
-			<File
-				RelativePath="..\..\graphics\conversion.cpp"
-				>
-			</File>
-			<File
-				RelativePath="..\..\graphics\conversion.h"
-				>
-			</File>
-			<File
-				RelativePath="..\..\graphics\cursorman.cpp"
-				>
-			</File>
-			<File
-				RelativePath="..\..\graphics\cursorman.h"
-				>
-			</File>
-			<File
-				RelativePath="..\..\graphics\dither.cpp"
-				>
-			</File>
-			<File
-				RelativePath="..\..\graphics\dither.h"
-				>
-			</File>
-			<File
-				RelativePath="..\..\graphics\font.cpp"
-				>
-			</File>
-			<File
-				RelativePath="..\..\graphics\font.h"
-				>
-			</File>
-			<File
-				RelativePath="..\..\graphics\fontman.cpp"
-				>
-			</File>
-			<File
-				RelativePath="..\..\graphics\fontman.h"
-				>
-			</File>
-			<File
-				RelativePath="..\..\graphics\iff.cpp"
-				>
-			</File>
-			<File
-				RelativePath="..\..\graphics\iff.h"
-				>
-			</File>
-			<File
-				RelativePath="..\..\graphics\imagedec.cpp"
-				>
-			</File>
-			<File
-				RelativePath="..\..\graphics\imagedec.h"
-				>
-			</File>
-			<File
-				RelativePath="..\..\graphics\jpeg.cpp"
-				>
-			</File>
-			<File
-				RelativePath="..\..\graphics\jpeg.h"
-				>
-			</File>
-			<File
-				RelativePath="..\..\graphics\pixelformat.h"
-				>
-			</File>
-			<File
-				RelativePath="..\..\graphics\primitives.cpp"
-				>
-			</File>
-			<File
-				RelativePath="..\..\graphics\primitives.h"
-				>
-			</File>
-			<File
-				RelativePath="..\..\graphics\scaler.cpp"
-				>
-			</File>
-			<File
-				RelativePath="..\..\graphics\scaler.h"
-				>
-			</File>
-			<File
-				RelativePath="..\..\graphics\sjis.cpp"
-				>
-			</File>
-			<File
-				RelativePath="..\..\graphics\sjis.h"
-				>
-			</File>
-			<File
-				RelativePath="..\..\graphics\surface.cpp"
-				>
-			</File>
-			<File
-				RelativePath="..\..\graphics\surface.h"
-				>
-			</File>
-			<File
-				RelativePath="..\..\graphics\thumbnail.cpp"
-				>
-			</File>
-			<File
-				RelativePath="..\..\graphics\thumbnail.h"
-				>
-			</File>
-			<File
-				RelativePath="..\..\graphics\VectorRenderer.cpp"
-				>
-			</File>
-			<File
-				RelativePath="..\..\graphics\VectorRenderer.h"
-				>
-			</File>
-			<File
-				RelativePath="..\..\graphics\VectorRendererSpec.cpp"
-				>
-			</File>
-			<File
-				RelativePath="..\..\graphics\VectorRendererSpec.h"
-				>
-			</File>
-			<Filter
-				Name="scaler"
-				>
-				<File
-					RelativePath="..\..\graphics\scaler\2xsai.cpp"
-					>
-				</File>
-				<File
-					RelativePath="..\..\graphics\scaler\aspect.cpp"
-					>
-				</File>
-				<File
-					RelativePath="..\..\graphics\scaler\hq2x.cpp"
-					>
-				</File>
-				<File
-					RelativePath="..\..\graphics\scaler\hq2x.h"
-					>
-				</File>
-=======
 		<Filter Name="graphics">
 			<File RelativePath="..\..\graphics\colormasks.h" />
+			<File RelativePath="..\..\graphics\conversion.cpp" />
+			<File RelativePath="..\..\graphics\conversion.h" />
 			<File RelativePath="..\..\graphics\cursorman.cpp" />
 			<File RelativePath="..\..\graphics\cursorman.h" />
 			<File RelativePath="..\..\graphics\dither.cpp" />
@@ -512,6 +362,8 @@
 			<File RelativePath="..\..\graphics\iff.h" />
 			<File RelativePath="..\..\graphics\imagedec.cpp" />
 			<File RelativePath="..\..\graphics\imagedec.h" />
+			<File RelativePath="..\..\graphics\jpeg.cpp" />
+			<File RelativePath="..\..\graphics\jpeg.h" />
 			<File RelativePath="..\..\graphics\pixelformat.h" />
 			<File RelativePath="..\..\graphics\primitives.cpp" />
 			<File RelativePath="..\..\graphics\primitives.h" />
@@ -532,7 +384,6 @@
 				<File RelativePath="..\..\graphics\scaler\aspect.cpp" />
 				<File RelativePath="..\..\graphics\scaler\hq2x.cpp" />
 				<File RelativePath="..\..\graphics\scaler\hq2x.h" />
->>>>>>> e8e9b882
 				<File
 					RelativePath="..\..\graphics\scaler\hq2x_i386.asm"
 					>
