--- conflicted
+++ resolved
@@ -23,14 +23,8 @@
  */
 
 #include "gui/theme.h"
-<<<<<<< HEAD
-#include "common/fs.h"
-=======
-#include "gui/eval.h"
 #include "common/file.h"
-
 #include "common/archive.h"
->>>>>>> 221b4a47
 #include "common/unzip.h"
 
 namespace GUI {
@@ -51,29 +45,10 @@
 			return font;
 
 #ifdef USE_ZLIB
-<<<<<<< HEAD
-		unzFile zipFile = unzOpen((getThemeFileName()).c_str());
-		if (zipFile && unzLocateFile(zipFile, cacheFilename.c_str(), 2) == UNZ_OK) {
-			unz_file_info fileInfo;
-			unzOpenCurrentFile(zipFile);
-			unzGetCurrentFileInfo(zipFile, &fileInfo, NULL, 0, NULL, 0, NULL, 0);
-			uint8 *buffer = new uint8[fileInfo.uncompressed_size+1];
-			assert(buffer);
-			memset(buffer, 0, (fileInfo.uncompressed_size+1)*sizeof(uint8));
-			unzReadCurrentFile(zipFile, buffer, fileInfo.uncompressed_size);
-			unzCloseCurrentFile(zipFile);
-			Common::MemoryReadStream stream(buffer, fileInfo.uncompressed_size+1);
-
-			font = Graphics::NewFont::loadFromCache(stream);
-
-			delete[] buffer;
-			buffer = 0;
-=======
-		ZipArchive zipArchive(_stylefile + ".zip");
+		ZipArchive zipArchive(getThemeFileName().c_str());
 		if (zipArchive.hasFile(cacheFilename)) {
 			Common::FilePtr stream(zipArchive.openFile(cacheFilename));
 			font = Graphics::NewFont::loadFromCache(*stream.get());
->>>>>>> 221b4a47
 		}
 #endif
 		if (font)
@@ -87,29 +62,10 @@
 
 #ifdef USE_ZLIB
 	if (!font) {
-<<<<<<< HEAD
-		unzFile zipFile = unzOpen((getThemeFileName()).c_str());
-		if (zipFile && unzLocateFile(zipFile, filename, 2) == UNZ_OK) {
-			unz_file_info fileInfo;
-			unzOpenCurrentFile(zipFile);
-			unzGetCurrentFileInfo(zipFile, &fileInfo, NULL, 0, NULL, 0, NULL, 0);
-			uint8 *buffer = new uint8[fileInfo.uncompressed_size+1];
-			assert(buffer);
-			memset(buffer, 0, (fileInfo.uncompressed_size+1)*sizeof(uint8));
-			unzReadCurrentFile(zipFile, buffer, fileInfo.uncompressed_size);
-			unzCloseCurrentFile(zipFile);
-			Common::MemoryReadStream stream(buffer, fileInfo.uncompressed_size+1);
-
-			font = Graphics::NewFont::loadFont(stream);
-
-			delete[] buffer;
-			buffer = 0;
-=======
-		ZipArchive zipArchive(_stylefile + ".zip");
+		ZipArchive zipArchive(getThemeFileName().c_str());
 		if (zipArchive.hasFile(filename)) {
 			Common::FilePtr stream(zipArchive.openFile(filename));
 			font = Graphics::NewFont::loadFont(*stream.get());
->>>>>>> 221b4a47
 		}
 	}
 #endif
@@ -173,8 +129,8 @@
 	return tok.empty();
 }
 
-bool Theme::themeConfigUseable(const FilesystemNode &node, Common::String &themeName) {
-	char stxHeader[128];
+bool Theme::themeConfigUseable(const Common::FilesystemNode &node, Common::String &themeName) {
+	Common::String stxHeader;
 	bool foundHeader = false;
 	
 	if (ConfMan.hasKey("themepath"))
@@ -186,103 +142,30 @@
 
 	if (ConfMan.hasKey("extrapath"))
 		Common::File::addDefaultDirectoryRecursive(ConfMan.get("extrapath"));
-<<<<<<< HEAD
 		
 	if (node.getName().hasSuffix(".zip")) {		
 #ifdef USE_ZLIB
-		unzFile zipFile = unzOpen(node.getPath().c_str());
-	
-		if (zipFile && unzLocateFile(zipFile, "THEMERC", 2) == UNZ_OK) {
-			unz_file_info fileInfo;
-			unzOpenCurrentFile(zipFile);
-			unzGetCurrentFileInfo(zipFile, &fileInfo, NULL, 0, NULL, 0, NULL, 0);
-			uint8 *buffer = new uint8[fileInfo.uncompressed_size+1];
-			assert(buffer);
-			memset(buffer, 0, (fileInfo.uncompressed_size+1)*sizeof(uint8));
-			unzReadCurrentFile(zipFile, buffer, fileInfo.uncompressed_size);
-			unzCloseCurrentFile(zipFile);
-			Common::MemoryReadStream stream(buffer, fileInfo.uncompressed_size+1);
-			stream.readLine(stxHeader, 128);
-
-			if (themeConfigParseHeader(stxHeader, themeName))
+		ZipArchive zipArchive(node.getPath().c_str());
+		if (zipArchive.hasFile("THEMERC")) {
+			Common::FilePtr stream(zipArchive.openFile("THEMERC"));
+			stxHeader = stream->readLine();
+			// TODO: Read first line of file. How?
+			if (themeConfigParseHeader(stxHeader.c_str(), themeName))
 				foundHeader = true;
-
-			delete[] buffer;
-			buffer = 0;
 		}
-		unzClose(zipFile);
 #else
 		return false;
 #endif	
 	} else if (node.isDirectory()) {			
-		FilesystemNode headerfile = node.getChild("THEMERC");
+		Common::FilesystemNode headerfile = node.getChild("THEMERC");
 		if (!headerfile.exists() || !headerfile.isReadable() || headerfile.isDirectory())
 			return false;
 			
+		// TODO: File or FilePtr?
 		Common::File f;
 		f.open(headerfile);
-		f.readLine(stxHeader, 128);
-=======
-
-	if (_configFile.loadFromFile(stylefile + ".ini"))
-		return true;
-
-#ifdef USE_ZLIB
-	// Maybe find a nicer solution to this
-	ZipArchive zipArchive(stylefile + ".zip");
-	if (zipArchive.hasFile(stylefile + ".ini")) {
-		Common::FilePtr stream(zipArchive.openFile(stylefile + ".ini"));
-		if (_configFile.loadFromStream(*stream.get()))
-			return true;
-	}
-#endif
-
-	return false;
-}
-
-bool Theme::themeConfigUseable(const Common::String &stylefile, const Common::String &style, Common::String *cStyle, Common::ConfigFile *cfg) {
-	if (ConfMan.hasKey("themepath"))
-		Common::File::addDefaultDirectory(ConfMan.get("themepath"));
-
-#ifdef DATA_PATH
-	Common::File::addDefaultDirectoryRecursive(DATA_PATH);
-#endif
-
-	if (ConfMan.hasKey("extrapath"))
-		Common::File::addDefaultDirectoryRecursive(ConfMan.get("extrapath"));
-
-	Common::File file;
-	Common::ConfigFile configFile;
-	if (!cfg && (cStyle || !style.empty()))
-		cfg = &configFile;
-
-	if (!file.open(stylefile + ".ini")) {
-#ifdef USE_ZLIB
-		// Maybe find a nicer solution to this
-		ZipArchive zipArchive(stylefile + ".zip");
-		if (zipArchive.hasFile(stylefile + ".ini")) {
-			if (!style.empty() || cStyle || cfg) {
-				Common::FilePtr stream(zipArchive.openFile(stylefile + ".ini"));
-				if (!cfg->loadFromStream(*stream.get()))
-					return false;
-			}
-		} else {
-			return false;
-		}
-#else
-		return false;
-#endif
-	}
-
-	if (!style.empty() || cStyle || cfg) {
-		if (file.isOpen()) {
-			if (!cfg->loadFromStream(file))
-				return false;
-			file.close();
-		}
->>>>>>> 221b4a47
-
-		if (themeConfigParseHeader(stxHeader, themeName))
+		stxHeader = f.readLine();
+		if (themeConfigParseHeader(stxHeader.c_str(), themeName))
 			foundHeader = true;
 	}
 
